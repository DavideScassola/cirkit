--- conflicted
+++ resolved
@@ -5,7 +5,6 @@
 
 import cirkit.symbolic.functional as SF
 from cirkit.symbolic.circuit import are_compatible
-<<<<<<< HEAD
 from cirkit.symbolic.layers import (
     CategoricalLayer,
     DenseLayer,
@@ -13,18 +12,15 @@
     GaussianLayer,
     HadamardLayer,
     LogPartitionLayer,
-)
-from cirkit.symbolic.parameters import ConjugateParameter, KroneckerParameter, ReferenceParameter
-from cirkit.utils.scope import Scope
-=======
-from cirkit.symbolic.layers import DenseLayer, HadamardLayer, LogPartitionLayer, PolynomialLayer
+    PolynomialLayer,
+)
 from cirkit.symbolic.parameters import (
     ConjugateParameter,
     KroneckerParameter,
     PolynomialDifferential,
     ReferenceParameter,
 )
->>>>>>> 2735c1b7
+from cirkit.utils.scope import Scope
 from tests.symbolic.test_utils import build_multivariate_monotonic_structured_cpt_pc
 
 
@@ -203,7 +199,7 @@
         and isinstance(sl.coeff.output, ReferenceParameter)
         for dl, sl in _batched(diff_inputs, 2)
     )
-    assert len(diff_inner) == sum(len(l.scope) for l in sc_inner) + len(sc_inner)
+    assert len(diff_inner) == sum(len(sc.layer_scope(l)) for l in sc_inner) + len(sc_inner)
     dense_layers = list(filter(lambda l: isinstance(l, DenseLayer), diff_sc.inner_layers))
     assert dense_layers
     assert all(isinstance(r, ReferenceParameter) for l in dense_layers for r in l.weight.inputs)
