<<<<<<< HEAD
from typing import Callable, Dict, Iterator, List, Optional, Sequence, Tuple, Union
=======
from collections.abc import Callable, Iterator
>>>>>>> a8e1c6cc

import torch
from torch import Tensor

from cirkit.backend.torch.graph.folding import (
    build_address_book_stacked_entry,
    build_unfold_index_info,
)
from cirkit.backend.torch.graph.modules import (
    AddressBook,
    AddressBookEntry,
    FoldIndexInfo,
    TorchDiAcyclicGraph,
)
from cirkit.backend.torch.layers import TorchInputLayer, TorchLayer
from cirkit.symbolic.circuit import StructuralProperties
from cirkit.utils.scope import Scope


class LayerAddressBook(AddressBook):
    def __init__(self, entries: list[AddressBookEntry]):
        super().__init__(entries)

    def lookup(
        self, module_outputs: list[Tensor], *, in_graph: Tensor | None = None
    ) -> Iterator[tuple[TorchLayer | None, tuple[Tensor, ...]]]:
        # Loop through the entries and yield inputs
        for entry in self._entries:
            # Catch the case there are some inputs coming from other modules
            if entry.in_module_ids:
                (in_fold_idx,) = entry.in_fold_idx
                (in_module_ids,) = entry.in_module_ids
                if len(in_module_ids) == 1:
                    x = module_outputs[in_module_ids[0]]
                else:
                    x = torch.cat([module_outputs[mid] for mid in in_module_ids], dim=0)
                x = x[in_fold_idx]
                yield entry.module, (x,)
                continue

            # Catch the case there are no inputs coming from other modules
            # That is, we are gathering the inputs of input layers
            assert in_graph is not None
            assert isinstance(entry.module, TorchInputLayer)
            # in_graph: An input batch (assignments to variables) of shape (B, C, D)
            # scope_idx: The scope of the layers in each fold, a tensor of shape (F, D'), D' < D
            # x: (B, C, D) -> (B, C, F, D') -> (F, C, B, D')
            x = in_graph[..., entry.module.scope_idx].permute(2, 1, 0, 3)
            yield entry.module, (x,)

    @classmethod
    def from_index_info(
<<<<<<< HEAD
        cls,
        fold_idx_info: FoldIndexInfo,
        *,
        incomings_fn: Callable[[TorchLayer], Sequence[TorchLayer]],
=======
        cls, fold_idx_info: FoldIndexInfo, *, incomings_fn: Callable[[TorchLayer], list[TorchLayer]]
>>>>>>> a8e1c6cc
    ) -> "LayerAddressBook":
        # The address book entries being built
        entries: list[AddressBookEntry] = []

        # A useful dictionary mapping module ids to their number of folds
        num_folds: dict[int, int] = {}

        # Build the bookkeeping data structure by following the topological ordering
        for mid, m in enumerate(fold_idx_info.ordering):
            # Retrieve the index information of the input modules
            in_modules_fold_idx = fold_idx_info.in_fold_idx[mid]

            # Catch the case of a folded module having the output of another module as input
            if incomings_fn(m):
                entry = build_address_book_stacked_entry(
                    m, in_modules_fold_idx, num_folds=num_folds
                )
            else:
                # Catch the case of a folded module having the input of the network as input
                # That is, this is the case of an input layer
                entry = AddressBookEntry(m, [], [])

            num_folds[mid] = m.num_folds
            entries.append(entry)

        # Append the last bookkeeping entry with the information to compute the output tensor
        entry = build_address_book_stacked_entry(
            None, [fold_idx_info.out_fold_idx], num_folds=num_folds, output=True
        )
        entries.append(entry)

        return LayerAddressBook(entries)


class AbstractTorchCircuit(TorchDiAcyclicGraph[TorchLayer]):
    def __init__(
        self,
        scope: Scope,
        num_channels: int,
<<<<<<< HEAD
        layers: Sequence[TorchLayer],
        in_layers: Dict[TorchLayer, Sequence[TorchLayer]],
        outputs: Sequence[TorchLayer],
=======
        layers: list[TorchLayer],
        in_layers: dict[TorchLayer, list[TorchLayer]],
        outputs: list[TorchLayer],
>>>>>>> a8e1c6cc
        *,
        properties: StructuralProperties,
        fold_idx_info: FoldIndexInfo | None = None,
    ) -> None:
        super().__init__(
            layers,
            in_layers,
            outputs,
            fold_idx_info=fold_idx_info,
        )
        self._scope = scope
        self._num_channels = num_channels
        self._properties = properties

    @property
    def scope(self) -> Scope:
        return self._scope

    @property
    def num_variables(self) -> int:
        return len(self.scope)

    @property
    def num_channels(self) -> int:
        return self._num_channels

    @property
    def properties(self) -> StructuralProperties:
        return self._properties

<<<<<<< HEAD
    @property
    def layers(self) -> Sequence[TorchLayer]:
        return self.nodes

    def layer_inputs(self, l: TorchLayer) -> Sequence[TorchLayer]:
        return self.node_inputs(l)

    def layer_outputs(self, l: TorchLayer) -> Sequence[TorchLayer]:
        return self.node_outputs(l)

    @property
    def layers_inputs(self) -> Dict[TorchLayer, Sequence[TorchLayer]]:
        return self.nodes_inputs

    @property
    def layers_outputs(self) -> Dict[TorchLayer, Sequence[TorchLayer]]:
=======
    def layer_inputs(self, l: TorchLayer) -> list[TorchLayer]:
        return self.node_inputs(l)

    def layer_outputs(self, l: TorchLayer) -> list[TorchLayer]:
        return self.node_outputs(l)

    @property
    def layers(self) -> list[TorchLayer]:
        return self.nodes

    @property
    def layers_inputs(self) -> dict[TorchLayer, list[TorchLayer]]:
        return self.nodes_inputs

    @property
    def layers_outputs(self) -> dict[TorchLayer, list[TorchLayer]]:
>>>>>>> a8e1c6cc
        return self.nodes_outputs

    def reset_parameters(self) -> None:
        # For each layer, initialize its parameters, if any
        for l in self.layers:
            for p in l.params.values():
                p.reset_parameters()

    def _set_device(self, device: str | torch.device | int) -> None:
        for l in self.layers:
            for p in l.params.values():
                p._set_device(device)
        super()._set_device(device)

    def _build_unfold_index_info(self) -> FoldIndexInfo:
        return build_unfold_index_info(
            self.topological_ordering(), outputs=self.outputs, incomings_fn=self.node_inputs
        )

    def _build_address_book(self, fold_idx_info: FoldIndexInfo) -> LayerAddressBook:
        return LayerAddressBook.from_index_info(fold_idx_info, incomings_fn=self.layer_inputs)

    def _evaluate_layers(self, x: Tensor) -> Tensor:
        # Evaluate layers on the given input
        y = self.evaluate(x)  # (O, B, K)
        return y.transpose(0, 1)  # (B, O, K)


class TorchCircuit(AbstractTorchCircuit):
    """The tensorized circuit with concrete computational graph in PyTorch.

    This class is aimed for computation, and therefore does not include strutural properties.
    """

    def __call__(self, x: Tensor) -> Tensor:
        """Invoke the forward function.

        Args:
            x (Tensor): The input of the circuit, shape (B, C, D).

        Returns:
            Tensor: The output of the circuit, shape (B, num_out, num_cls).
        """  # TODO: single letter name?
        # IGNORE: Idiom for nn.Module.__call__.
        return super().__call__(x)  # type: ignore[no-any-return,misc]

    def forward(self, x: Tensor) -> Tensor:
        return self._evaluate_layers(x)


class TorchConstantCircuit(AbstractTorchCircuit):
    """The tensorized circuit with concrete computational graph in PyTorch.

    This class is aimed for computation, and therefore does not include strutural properties.
    """

    def __call__(self) -> Tensor:
        """Invoke the forward function.

        Returns:
            Tensor: The output of the circuit, shape (B, num_out, num_cls).
        """  # TODO: single letter name?
        # IGNORE: Idiom for nn.Module.__call__.
        return super().__call__()  # type: ignore[no-any-return,misc]

    def forward(self) -> Tensor:
        # Evaluate the layers using some dummy input
        x = torch.empty(size=(1, self.num_channels, self.num_variables), device=self.device)
        x = self._evaluate_layers(x)  # (B, O, K)
        return x.squeeze(dim=0)  # (O, K)<|MERGE_RESOLUTION|>--- conflicted
+++ resolved
@@ -1,8 +1,4 @@
-<<<<<<< HEAD
-from typing import Callable, Dict, Iterator, List, Optional, Sequence, Tuple, Union
-=======
-from collections.abc import Callable, Iterator
->>>>>>> a8e1c6cc
+from collections.abc import Callable, Iterator, Sequence
 
 import torch
 from torch import Tensor
@@ -55,14 +51,10 @@
 
     @classmethod
     def from_index_info(
-<<<<<<< HEAD
         cls,
         fold_idx_info: FoldIndexInfo,
         *,
         incomings_fn: Callable[[TorchLayer], Sequence[TorchLayer]],
-=======
-        cls, fold_idx_info: FoldIndexInfo, *, incomings_fn: Callable[[TorchLayer], list[TorchLayer]]
->>>>>>> a8e1c6cc
     ) -> "LayerAddressBook":
         # The address book entries being built
         entries: list[AddressBookEntry] = []
@@ -102,15 +94,9 @@
         self,
         scope: Scope,
         num_channels: int,
-<<<<<<< HEAD
         layers: Sequence[TorchLayer],
-        in_layers: Dict[TorchLayer, Sequence[TorchLayer]],
+        in_layers: dict[TorchLayer, Sequence[TorchLayer]],
         outputs: Sequence[TorchLayer],
-=======
-        layers: list[TorchLayer],
-        in_layers: dict[TorchLayer, list[TorchLayer]],
-        outputs: list[TorchLayer],
->>>>>>> a8e1c6cc
         *,
         properties: StructuralProperties,
         fold_idx_info: FoldIndexInfo | None = None,
@@ -141,7 +127,6 @@
     def properties(self) -> StructuralProperties:
         return self._properties
 
-<<<<<<< HEAD
     @property
     def layers(self) -> Sequence[TorchLayer]:
         return self.nodes
@@ -153,29 +138,11 @@
         return self.node_outputs(l)
 
     @property
-    def layers_inputs(self) -> Dict[TorchLayer, Sequence[TorchLayer]]:
+    def layers_inputs(self) -> dict[TorchLayer, Sequence[TorchLayer]]:
         return self.nodes_inputs
 
     @property
-    def layers_outputs(self) -> Dict[TorchLayer, Sequence[TorchLayer]]:
-=======
-    def layer_inputs(self, l: TorchLayer) -> list[TorchLayer]:
-        return self.node_inputs(l)
-
-    def layer_outputs(self, l: TorchLayer) -> list[TorchLayer]:
-        return self.node_outputs(l)
-
-    @property
-    def layers(self) -> list[TorchLayer]:
-        return self.nodes
-
-    @property
-    def layers_inputs(self) -> dict[TorchLayer, list[TorchLayer]]:
-        return self.nodes_inputs
-
-    @property
-    def layers_outputs(self) -> dict[TorchLayer, list[TorchLayer]]:
->>>>>>> a8e1c6cc
+    def layers_outputs(self) -> dict[TorchLayer, Sequence[TorchLayer]]:
         return self.nodes_outputs
 
     def reset_parameters(self) -> None:
