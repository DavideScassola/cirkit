--- conflicted
+++ resolved
@@ -549,24 +549,14 @@
         return torch.zeros(size=(self.num_folds, 1, self.num_output_units), device=device)
 
     def sample(self, num_samples: int = 1) -> Tensor:
-<<<<<<< HEAD
         if self.logits is not None:
             logits = self.logits()  # (F, 1, K)
             dist = distributions.Binomial(self.total_count, logits=logits)
         else:
+            assert self.probs is not None
             probs = self.probs()  # (F, 1, K)
             dist = distributions.Binomial(self.total_count, probs=probs)
         samples = dist.sample((num_samples,))  # (num_samples, F, K)
-=======
-        if self.logits is None:
-            assert self.probs is not None
-            logits = torch.log(self.probs())
-        else:
-            logits = self.logits()
-        dist = distributions.Binomial(self.total_count, logits=logits)
-        # samples: (num_samples, F, K)
-        samples = dist.sample((num_samples,))
->>>>>>> 74f95858
         samples = samples.permute(1, 2, 0)  # (F, K, num_samples)
         return samples
 
