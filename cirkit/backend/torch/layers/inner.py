from abc import ABC
from typing import Any

from torch import Tensor

from cirkit.backend.torch.layers.base import TorchLayer
from cirkit.backend.torch.parameters.parameter import TorchParameter
from cirkit.backend.torch.semiring import Semiring


class TorchInnerLayer(TorchLayer, ABC):
    """The abstract base class for inner layers."""

    # __init__ is overriden here to change the default value of arity, as arity=2 is the most common
    # case for all inner layers.
    def __init__(
        self,
        num_input_units: int,
        num_output_units: int,
        arity: int = 2,
<<<<<<< HEAD
        *,
        semiring: Optional[Semiring] = None,
        num_folds: int = 1,
=======
        num_folds: int = 1,
        semiring: Semiring | None = None,
>>>>>>> a8e1c6cc
    ) -> None:
        """Init class.

        Args:
            num_input_units (int): The number of input units.
            num_output_units (int): The number of output units.
            arity (int, optional): The arity of the layer. Defaults to 2.
            num_folds (int): The number of channels. Defaults to 1.
        """
        super().__init__(
            num_input_units, num_output_units, arity=arity, semiring=semiring, num_folds=num_folds
        )

    @property
<<<<<<< HEAD
    def fold_settings(self) -> Tuple[Any, ...]:
        pshapes = [(n, p.shape) for n, p in self.params.items()]
        return *self.config.items(), *pshapes
=======
    def fold_settings(self) -> tuple[Any, ...]:
        return self.num_input_units, self.num_output_units, self.arity
>>>>>>> a8e1c6cc


class TorchProductLayer(TorchInnerLayer, ABC):
    ...


class TorchSumLayer(TorchInnerLayer, ABC):
    ...


class TorchHadamardLayer(TorchProductLayer):
    """The Hadamard product layer."""

    def __init__(
        self,
        num_input_units: int,
        num_output_units: int,
        arity: int = 2,
<<<<<<< HEAD
        *,
        semiring: Optional[Semiring] = None,
        num_folds: int = 1,
=======
        num_folds: int = 1,
        semiring: Semiring | None = None,
>>>>>>> a8e1c6cc
    ) -> None:
        """Init class.

        Args:
            num_input_units (int): The number of input units.
            num_output_units (int): The number of output units, must be the same as input.
            num_folds (int): The number of channels. Defaults to 1.
            arity (int, optional): The arity of the layer. Defaults to 2.
        """
        if arity < 2:
            raise ValueError("The arity should be at least 2")
        if num_output_units != num_input_units:
            raise ValueError(
                "The number of input and output units must be the same for Hadamard product"
            )
        super().__init__(
            num_input_units, num_output_units, arity=arity, semiring=semiring, num_folds=num_folds
        )

    @property
    def config(self) -> Dict[str, Any]:
        return {
            "num_input_units": self.num_input_units,
            "num_output_units": self.num_output_units,
            "arity": self.arity,
        }

    def forward(self, x: Tensor) -> Tensor:
        """Run forward pass.

        Args:
            x (Tensor): The input to this layer, shape (F, H, B, Ki).

        Returns:
            Tensor: The output of this layer, shape (F, B, Ko).
        """
        return self.semiring.prod(x, dim=1, keepdim=False)  # shape (F, H, B, K) -> (F, B, K).


class TorchKroneckerLayer(TorchProductLayer):
    """The Kronecker product layer."""

    def __init__(
        self,
        num_input_units: int,
        num_output_units: int,
        arity: int = 2,
<<<<<<< HEAD
        *,
        semiring: Optional[Semiring] = None,
        num_folds: int = 1,
=======
        num_folds: int = 1,
        semiring: Semiring | None = None,
>>>>>>> a8e1c6cc
    ) -> None:
        """Init class.

        Args:
            num_input_units (int): The number of input units.
            num_output_units (int): The number of output units, must be input**arity.
            arity (int, optional): The arity of the layer, must be 2. Defaults to 2.
            num_folds (int): The number of channels. Defaults to 1.
        """
        assert num_output_units == num_input_units**arity, (
            "The number of output units must be the number of input units raised to the power of "
            "arity for Kronecker product."
        )
        if arity != 2:
            raise NotImplementedError("Kronecker only implemented for binary product units.")
        super().__init__(
            num_input_units, num_output_units, arity=arity, semiring=semiring, num_folds=num_folds
        )

    @property
    def config(self) -> Dict[str, Any]:
        return {
            "num_input_units": self.num_input_units,
            "num_output_units": self.num_output_units,
            "arity": self.arity,
        }

    def forward(self, x: Tensor) -> Tensor:
        """Run forward pass.

        Args:
            x (Tensor): The input to this layer, shape (F, H, B, Ki).

        Returns:
            Tensor: The output of this layer, shape (F, B, Ko).
        """
        x0 = x[:, 0].unsqueeze(dim=-1)  # shape (F, B, Ki, 1).
        x1 = x[:, 1].unsqueeze(dim=-2)  # shape (F, B, 1, Ki).
        # shape (F, B, Ki, Ki) -> (F, B, Ko=Ki**2).
        return self.semiring.mul(x0, x1).flatten(start_dim=-2)


class TorchDenseLayer(TorchSumLayer):
    """The sum layer for dense sum within a layer."""

    def __init__(
        self,
        num_input_units: int,
        num_output_units: int,
        *,
        weight: TorchParameter,
<<<<<<< HEAD
        semiring: Optional[Semiring] = None,
        num_folds: int = 1,
=======
        semiring: Semiring | None = None,
>>>>>>> a8e1c6cc
    ) -> None:
        """Init class.

        Args:
            num_input_units (int): The number of input units.
            num_outpfrom functools import cached_propertyut_units (int): The number of output units.
            weight (TorchParameter): The reparameterization for layer parameters.
            num_folds (int): The number of channels. Defaults to 1.
        """
        assert weight.num_folds == num_folds
        assert weight.shape == (num_output_units, num_input_units)
        super().__init__(
            num_input_units, num_output_units, arity=1, semiring=semiring, num_folds=num_folds
        )
        self.weight = weight

    @property
<<<<<<< HEAD
    def config(self) -> Dict[str, Any]:
        return {"num_input_units": self.num_input_units, "num_output_units": self.num_output_units}

    @property
    def params(self) -> Dict[str, TorchParameter]:
        return {"weight": self.weight}
=======
    def config(self) -> dict[str, Any]:
        return {
            "num_input_units": self.num_input_units,
            "num_output_units": self.num_output_units,
            "num_folds": self.num_folds,
        }

    @property
    def params(self) -> dict[str, TorchParameter]:
        return dict(weight=self.weight)
>>>>>>> a8e1c6cc

    def forward(self, x: Tensor) -> Tensor:
        """Run forward pass.

        Args:
            x (Tensor): The input to this layer, shape (F, H, B, Ki).

        Returns:
            Tensor: The output of this layer, shape (F, B, Ko).
        """
        x = x.squeeze(dim=1)  # shape (F, H=1, B, Ki) -> (F, B, Ki).
        weight = self.weight()
        return self.semiring.einsum(
            "fbi,foi->fbo", inputs=(x,), operands=(weight,), dim=-1, keepdim=True
        )  # shape (F, B, Ko).


class TorchMixingLayer(TorchSumLayer):
    """The sum layer for mixture among layers.

    It can also be used as a sparse sum within a layer when arity=1.
    """

    def __init__(
        self,
        num_input_units: int,
        num_output_units: int,
        arity: int = 2,
        *,
        weight: TorchParameter,
<<<<<<< HEAD
        semiring: Optional[Semiring] = None,
        num_folds: int = 1,
=======
        semiring: Semiring | None = None,
>>>>>>> a8e1c6cc
    ) -> None:
        """Init class.

        Args:
            num_input_units (int): The number of input units.
            num_output_units (int): The number of output units, must be the same as input.
            arity (int, optional): The arity of the layer. Defaults to 2.
            weight (TorchParameter): The reparameterization for layer parameters.
            num_folds (int): The number of channels. Defaults to 1.
        """
        assert (
            num_output_units == num_input_units
        ), "The number of input and output units must be the same for MixingLayer."
        assert weight.num_folds == num_folds
        assert weight.shape == (num_output_units, arity)
        super().__init__(
            num_input_units, num_output_units, arity=arity, semiring=semiring, num_folds=num_folds
        )
        self.weight = weight

    @property
<<<<<<< HEAD
    def config(self) -> Dict[str, Any]:
        return {
            "num_input_units": self.num_input_units,
            "num_output_units": self.num_output_units,
            "arity": self.arity,
        }

    @property
    def params(self) -> Dict[str, TorchParameter]:
        return {"weight": self.weight}
=======
    def params(self) -> dict[str, TorchParameter]:
        return dict(weight=self.weight)
>>>>>>> a8e1c6cc

    def forward(self, x: Tensor) -> Tensor:
        """Run forward pass.

        Args:
            x (Tensor): The input to this layer, shape (F, H, B, Ki).

        Returns:
            Tensor: The output of this layer, shape (F, B, Ko).
        """
        # shape (F, H, B, K) -> (F, B, K).
        weight = self.weight()
        return self.semiring.einsum(
            "fhbk,fkh->fbk", inputs=(x,), operands=(weight,), dim=1, keepdim=False
        )<|MERGE_RESOLUTION|>--- conflicted
+++ resolved
@@ -18,14 +18,9 @@
         num_input_units: int,
         num_output_units: int,
         arity: int = 2,
-<<<<<<< HEAD
-        *,
-        semiring: Optional[Semiring] = None,
-        num_folds: int = 1,
-=======
-        num_folds: int = 1,
-        semiring: Semiring | None = None,
->>>>>>> a8e1c6cc
+        *,
+        semiring: Semiring | None = None,
+        num_folds: int = 1,
     ) -> None:
         """Init class.
 
@@ -40,14 +35,9 @@
         )
 
     @property
-<<<<<<< HEAD
-    def fold_settings(self) -> Tuple[Any, ...]:
+    def fold_settings(self) -> tuple[Any, ...]:
         pshapes = [(n, p.shape) for n, p in self.params.items()]
         return *self.config.items(), *pshapes
-=======
-    def fold_settings(self) -> tuple[Any, ...]:
-        return self.num_input_units, self.num_output_units, self.arity
->>>>>>> a8e1c6cc
 
 
 class TorchProductLayer(TorchInnerLayer, ABC):
@@ -66,14 +56,9 @@
         num_input_units: int,
         num_output_units: int,
         arity: int = 2,
-<<<<<<< HEAD
-        *,
-        semiring: Optional[Semiring] = None,
-        num_folds: int = 1,
-=======
-        num_folds: int = 1,
-        semiring: Semiring | None = None,
->>>>>>> a8e1c6cc
+        *,
+        semiring: Semiring | None = None,
+        num_folds: int = 1,
     ) -> None:
         """Init class.
 
@@ -94,7 +79,7 @@
         )
 
     @property
-    def config(self) -> Dict[str, Any]:
+    def config(self) -> dict[str, Any]:
         return {
             "num_input_units": self.num_input_units,
             "num_output_units": self.num_output_units,
@@ -121,14 +106,9 @@
         num_input_units: int,
         num_output_units: int,
         arity: int = 2,
-<<<<<<< HEAD
-        *,
-        semiring: Optional[Semiring] = None,
-        num_folds: int = 1,
-=======
-        num_folds: int = 1,
-        semiring: Semiring | None = None,
->>>>>>> a8e1c6cc
+        *,
+        semiring: Semiring | None = None,
+        num_folds: int = 1,
     ) -> None:
         """Init class.
 
@@ -149,7 +129,7 @@
         )
 
     @property
-    def config(self) -> Dict[str, Any]:
+    def config(self) -> dict[str, Any]:
         return {
             "num_input_units": self.num_input_units,
             "num_output_units": self.num_output_units,
@@ -180,12 +160,8 @@
         num_output_units: int,
         *,
         weight: TorchParameter,
-<<<<<<< HEAD
-        semiring: Optional[Semiring] = None,
-        num_folds: int = 1,
-=======
-        semiring: Semiring | None = None,
->>>>>>> a8e1c6cc
+        semiring: Semiring | None = None,
+        num_folds: int = 1,
     ) -> None:
         """Init class.
 
@@ -203,25 +179,12 @@
         self.weight = weight
 
     @property
-<<<<<<< HEAD
-    def config(self) -> Dict[str, Any]:
+    def config(self) -> dict[str, Any]:
         return {"num_input_units": self.num_input_units, "num_output_units": self.num_output_units}
 
     @property
-    def params(self) -> Dict[str, TorchParameter]:
+    def params(self) -> dict[str, TorchParameter]:
         return {"weight": self.weight}
-=======
-    def config(self) -> dict[str, Any]:
-        return {
-            "num_input_units": self.num_input_units,
-            "num_output_units": self.num_output_units,
-            "num_folds": self.num_folds,
-        }
-
-    @property
-    def params(self) -> dict[str, TorchParameter]:
-        return dict(weight=self.weight)
->>>>>>> a8e1c6cc
 
     def forward(self, x: Tensor) -> Tensor:
         """Run forward pass.
@@ -252,12 +215,8 @@
         arity: int = 2,
         *,
         weight: TorchParameter,
-<<<<<<< HEAD
-        semiring: Optional[Semiring] = None,
-        num_folds: int = 1,
-=======
-        semiring: Semiring | None = None,
->>>>>>> a8e1c6cc
+        semiring: Semiring | None = None,
+        num_folds: int = 1,
     ) -> None:
         """Init class.
 
@@ -279,8 +238,7 @@
         self.weight = weight
 
     @property
-<<<<<<< HEAD
-    def config(self) -> Dict[str, Any]:
+    def config(self) -> dict[str, Any]:
         return {
             "num_input_units": self.num_input_units,
             "num_output_units": self.num_output_units,
@@ -288,12 +246,8 @@
         }
 
     @property
-    def params(self) -> Dict[str, TorchParameter]:
+    def params(self) -> dict[str, TorchParameter]:
         return {"weight": self.weight}
-=======
-    def params(self) -> dict[str, TorchParameter]:
-        return dict(weight=self.weight)
->>>>>>> a8e1c6cc
 
     def forward(self, x: Tensor) -> Tensor:
         """Run forward pass.
