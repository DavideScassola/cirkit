--- conflicted
+++ resolved
@@ -528,13 +528,8 @@
                 # Input region node
                 input_sl: Layer
                 if factorize_multivariate and len(node.scope) > 1:
-<<<<<<< HEAD
-                    factorized_input_sls = [
+                    factorized_input_sls: list[Layer] = [
                         node_input_factory(Scope([sc]), num_input_units) for sc in node.scope
-=======
-                    factorized_input_sls: list[Layer] = [
-                        input_factory(Scope([sc]), num_input_units) for sc in node.scope
->>>>>>> 74f95858
                     ]
                     input_sl = HadamardLayer(num_input_units, arity=len(factorized_input_sls))
                     layers.extend(factorized_input_sls)
