--- conflicted
+++ resolved
@@ -49,11 +49,6 @@
     omni_compatible: bool
     """Whether the circuit is omni-compatible, i.e., compatible to a fully-factorized circuit."""
 
-<<<<<<< HEAD
-class CircuitOperator(AbstractCircuitOperator):
-    """Types of Symbolic operations on circuits."""
-=======
->>>>>>> 1d4f8f3e
 
 class CircuitOperator(IntEnum):
     """The available symbolic operators defined over circuits."""
