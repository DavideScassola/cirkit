--- conflicted
+++ resolved
@@ -407,17 +407,11 @@
             raise NotImplementedError(f"Unknown sum-product layer abstraction called {sum_product}")
 
         # Loop through the region graph nodes, which are already sorted in a topological ordering
-<<<<<<< HEAD
         for node in region_graph.topological_ordering():
             node_inputs = region_graph.node_inputs(node)
             node_outputs = region_graph.node_outputs(node)
             if isinstance(node, RegionNode) and not node_inputs:  # Input region node
-                if factorize_inputs:
-=======
-        for rgn in region_graph.nodes:
-            if isinstance(rgn, RegionNode) and not rgn.inputs:  # Input region node
-                if factorize_inputs and len(rgn.scope) > 1:
->>>>>>> e4c5300a
+                if factorize_inputs and len(node.scope) > 1:
                     factorized_input_sls = [
                         input_factory(Scope([sc]), num_input_units, num_channels)
                         for sc in node.scope
