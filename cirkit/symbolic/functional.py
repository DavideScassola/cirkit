--- conflicted
+++ resolved
@@ -1,13 +1,9 @@
 import heapq
 import itertools
-<<<<<<< HEAD
 from numbers import Number
-from typing import Dict, List, Optional, Sequence, Tuple, Union
+from typing import Dict, Iterable, List, NamedTuple, Optional, Sequence, Tuple, TypeVar, Union
 
 import numpy as np
-=======
-from typing import Dict, Iterable, List, NamedTuple, Optional, Sequence, Tuple, TypeVar
->>>>>>> 2735c1b7
 
 from cirkit.symbolic.circuit import (
     Circuit,
@@ -383,9 +379,6 @@
     )
 
 
-<<<<<<< HEAD
-def differentiate(sc: Circuit, *, registry: Optional[OperatorRegistry] = None) -> Circuit:
-=======
 class _ScopeVarAndBlockAndInputs(NamedTuple):
     """The tuple of a scope variable and a circiut block for diff.
 
@@ -420,7 +413,6 @@
 def differentiate(
     sc: Circuit, registry: Optional[OperatorRegistry] = None, *, order: int = 1
 ) -> Circuit:
->>>>>>> 2735c1b7
     if not sc.is_smooth or not sc.is_decomposable:
         raise StructuralPropertyError(
             "Only smooth and decomposable circuits can be efficiently differentiated."
@@ -507,7 +499,7 @@
                     # We need the scope_var to label and sort the diff layers of sl. We do nnt need
                     #   channel ids because they are always saved densely in order.
                     for scope_var, diff_cur_layer in zip(
-                        _repeat(cur_layer.scope, times=sc.num_channels),
+                        _repeat(sc.layer_scope(cur_layer), times=sc.num_channels),
                         layers_to_blocks[cur_layer][:-1],
                     )
                 ]
@@ -557,7 +549,6 @@
 
     # Construct the integral symbolic circuit and set the integration operation metadata
     return Circuit.from_operation(
-        sc.scope,
         sc.num_channels,
         sum(layers_to_blocks.values(), []),
         in_blocks,  # TODO: in_blocks uses Sequence, and Sequence should work.
