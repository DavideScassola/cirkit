--- conflicted
+++ resolved
@@ -10,21 +10,16 @@
   },
   {
    "cell_type": "code",
+   "execution_count": 1,
    "id": "d6debe19",
-   "metadata": {
-    "ExecuteTime": {
-     "end_time": "2024-07-29T10:05:00.389824Z",
-     "start_time": "2024-07-29T10:05:00.082764Z"
-    }
-   },
+   "metadata": {},
+   "outputs": [],
    "source": [
     "import time\n",
     "import random\n",
     "import numpy as np\n",
     "import matplotlib.pyplot as plt"
-   ],
-   "outputs": [],
-   "execution_count": 1
+   ]
   },
   {
    "cell_type": "markdown",
@@ -36,19 +31,14 @@
   },
   {
    "cell_type": "code",
+   "execution_count": 2,
    "id": "d66933b2",
-   "metadata": {
-    "ExecuteTime": {
-     "end_time": "2024-07-29T10:05:00.393664Z",
-     "start_time": "2024-07-29T10:05:00.391228Z"
-    }
-   },
+   "metadata": {},
+   "outputs": [],
    "source": [
     "random.seed(42)\n",
     "np.random.seed(42)"
-   ],
-   "outputs": [],
-   "execution_count": 2
+   ]
   },
   {
    "cell_type": "markdown",
@@ -68,13 +58,18 @@
   },
   {
    "cell_type": "code",
+   "execution_count": 3,
    "id": "f3a04559",
-   "metadata": {
-    "ExecuteTime": {
-     "end_time": "2024-07-29T10:05:01.606682Z",
-     "start_time": "2024-07-29T10:05:00.394374Z"
-    }
-   },
+   "metadata": {},
+   "outputs": [
+    {
+     "name": "stdout",
+     "output_type": "stream",
+     "text": [
+      "Number of variables: 784\n"
+     ]
+    }
+   ],
    "source": [
     "from torchvision import transforms, datasets\n",
     "transform = transforms.Compose([\n",
@@ -86,51 +81,30 @@
     "num_variables = data_train[0][0].shape[0]\n",
     "height, width = 28, 28\n",
     "print(f\"Number of variables: {num_variables}\")"
-   ],
-   "outputs": [
-    {
-     "name": "stdout",
-     "output_type": "stream",
-     "text": [
-      "Number of variables: 784\n"
-     ]
-    }
-   ],
-   "execution_count": 3
-  },
-  {
-   "cell_type": "code",
+   ]
+  },
+  {
+   "cell_type": "code",
+   "execution_count": 4,
    "id": "6ad24d46",
-   "metadata": {
-    "ExecuteTime": {
-     "end_time": "2024-07-29T10:05:01.776666Z",
-     "start_time": "2024-07-29T10:05:01.607634Z"
-    }
-   },
+   "metadata": {},
+   "outputs": [
+    {
+     "data": {
+      "image/png": "iVBORw0KGgoAAAANSUhEUgAAAaMAAAG6CAYAAAClTCmnAAAAOXRFWHRTb2Z0d2FyZQBNYXRwbG90bGliIHZlcnNpb24zLjkuMSwgaHR0cHM6Ly9tYXRwbG90bGliLm9yZy/TGe4hAAAACXBIWXMAAA9hAAAPYQGoP6dpAAAiI0lEQVR4nO3de3BU5f3H8U9AsiAkG0PMTa4BBbmFqpBGKGCJQKqOIrZotUWLKDZYFUWL81PQVmOh3lBE7DhQq6AyrVB0ilUwocpNUESqRoNpAUlAsdkNQQImz+8PhsWVcDnLJt9c3q+ZZ5o9+3z3fPN4yoezu5wT45xzAgDAUAvrBgAAIIwAAOYIIwCAOcIIAGCOMAIAmCOMAADmCCMAgDnCCABgjjACAJgjjAAPunTpomuvvda6DaDJIYwASVu2bNGNN96ojIwMtW7dWvHx8Ro0aJAef/xxffPNN9btRWT69OmKiYk5YrRu3dq6NeAIp1g3AFh77bXX9NOf/lQ+n0+//OUv1adPH+3fv19vv/22pkyZon//+9965plnrNuM2Jw5c9SuXbvQ45YtWxp2A9SOMEKzVlJSoiuvvFKdO3fWihUrlJaWFnouLy9PxcXFeu211ww7PHlXXHGFkpKSrNsAjom36dCszZgxQ3v27NGzzz4bFkSHdO/eXbfccstR67/++mvdcccd6tu3r9q1a6f4+Hjl5ubqgw8+OGLuE088od69e+vUU0/VaaedpvPOO08LFiwIPV9RUaFbb71VXbp0kc/nU3Jysi688EK99957oTl79+7VJ598oq+++uqEf0fnnILBoLhAPxoywgjN2tKlS5WRkaHzzz8/ovrPP/9cixcv1sUXX6xHHnlEU6ZM0YcffqihQ4dqx44doXl/+tOf9Jvf/Ea9evXSY489pvvuu0/9+/fX2rVrQ3MmTpyoOXPmaMyYMXrqqad0xx13qE2bNvr4449Dc9atW6ezzz5bTz755An3mJGRIb/fr7i4OF1zzTXauXNnRL8rUJd4mw7NVjAY1BdffKFLL7004tfo27evPv30U7Vocfjvdb/4xS/Us2dPPfvss7rnnnskHfxcqnfv3lq0aNFRX+u1117ThAkT9PDDD4e23XnnnRH3dtppp2nSpEnKzs6Wz+fTv/71L82ePVvr1q3T+vXrFR8fH/FrA9FGGKHZCgaDkqS4uLiIX8Pn84V+rq6uVnl5udq1a6cePXqEvb2WkJCg7du3691339WAAQNqfa2EhAStXbtWO3bsUHp6eq1zhg0bdsJvt33/7cUxY8Zo4MCBuvrqq/XUU0/pt7/97Qm9DlAfeJsOzdahM4OKioqIX6OmpkaPPvqozjzzTPl8PiUlJen000/Xpk2bFAgEQvPuuusutWvXTgMHDtSZZ56pvLw8vfPOO2GvNWPGDG3evFkdO3bUwIEDNX36dH3++ecR91abn//850pNTdWbb74Z1dcFThZhhGYrPj5e6enp2rx5c8Sv8eCDD2ry5MkaMmSInn/+eb3++ut644031Lt3b9XU1ITmnX322SoqKtKLL76owYMH669//asGDx6sadOmheb87Gc/0+eff64nnnhC6enpmjlzpnr37q1//OMfJ/V7fl/Hjh319ddfR/U1gZMV4/iKDZqxG2+8Uc8884xWrVql7Ozs487v0qWLhg0bpvnz50uS+vfvr8TERK1YsSJsXocOHdS9e3cVFBTU+jr79+/X5ZdfrmXLlmnPnj21/kPUXbt26ZxzzlGXLl309ttve/7dauOcU0pKin7wgx/o9ddfj8prAtHAmRGatTvvvFNt27bV9ddfX+u3zLZs2aLHH3/8qPUtW7Y84jOcRYsW6Ysvvgjbtnv37rDHsbGx6tWrl5xzOnDggKqrq8Pe1pOk5ORkpaenq6qqKrTNy1e7v/zyyyO2zZkzR19++aVGjRp13HqgPvEFBjRr3bp104IFCzR27FidffbZYVdgWLVqlRYtWnTMa9FdfPHFuv/++3Xdddfp/PPP14cffqgXXnhBGRkZYfNGjBih1NRUDRo0SCkpKfr444/15JNP6qKLLlJcXJzKy8vVoUMHXXHFFcrMzFS7du305ptv6t133w37dt26det0wQUXaNq0aZo+ffoxf7fOnTtr7Nix6tu3r1q3bq23335bL774ovr3768bb7zxZJYNiD4HwH366aduwoQJrkuXLi42NtbFxcW5QYMGuSeeeMLt27cvNK9z585u3Lhxocf79u1zt99+u0tLS3Nt2rRxgwYNcqtXr3ZDhw51Q4cODc2bO3euGzJkiGvfvr3z+XyuW7dubsqUKS4QCDjnnKuqqnJTpkxxmZmZLi4uzrVt29ZlZma6p556KqzPt956y0ly06ZNO+7vdP3117tevXq5uLg416pVK9e9e3d31113uWAweFJrBdQFPjMCAJjjMyMAgDnCCABgjjACAJgjjAAA5ggjAIA5wggAYI4wAgCYI4wAAOYaTRjNnj1bXbp0UevWrZWVlaV169ZZt1Tvpk+frpiYmLDRs2dP67bqxcqVK3XJJZcoPT1dMTExWrx4cdjzzjnde++9SktLU5s2bZSTk6PPPvvMptk6dLx1uPbaa484Rpridejy8/M1YMAAxcXFKTk5WZdddpmKiorC5uzbt095eXlq37692rVrpzFjxjS5u9yeyDoMGzbsiGNi4sSJRh0fXaMIo5deekmTJ0/WtGnT9N577ykzM1MjR47Url27rFurd71791ZpaWloROtqzg1dZWWlMjMzNXv27FqfnzFjhmbNmqWnn35aa9euVdu2bTVy5Ejt27evnjutW8dbB0kaNWpU2DGycOHCeuywfhQWFiovL09r1qzRG2+8oQMHDmjEiBGqrKwMzbntttu0dOlSLVq0SIWFhdqxY4cuv/xyw66j70TWQZImTJgQdkzMmDHDqONjML4c0QkZOHCgy8vLCz2urq526enpLj8/37Cr+jdt2jSXmZlp3YY5Se6VV14JPa6pqXGpqalu5syZoW3l5eXO5/O5hQsXGnRYP76/Ds45N27cOHfppZea9GNp165dTpIrLCx0zh3879+qVSu3aNGi0JyPP/7YSXKrV6+2arPOfX8dnHNu6NCh7pZbbrFr6gQ1+DOj/fv3a8OGDcrJyQlta9GihXJycrR69WrDzmx89tlnSk9PV0ZGhq6++mpt3brVuiVzJSUlKisrCztG/H6/srKymuUxUlBQoOTkZPXo0UM33XTTEbevaIoO3X4jMTFRkrRhwwYdOHAg7Jjo2bOnOnXq1KSPie+vwyEvvPCCkpKS1KdPH02dOlV79+61aO+YGvwtJL766itVV1crJSUlbHtKSoo++eQTo65sZGVlaf78+erRo4dKS0t133336Uc/+pE2b96suLg46/bMlJWVSVKtx8ih55qLUaNG6fLLL1fXrl21ZcsW3X333crNzdXq1avVsmVL6/bqRE1NjW699VYNGjRIffr0kXTwmIiNjVVCQkLY3KZ8TNS2DtLBW8137txZ6enp2rRpk+666y4VFRXpb3/7m2G3R2rwYYTDcnNzQz/369dPWVlZ6ty5s15++WWNHz/esDM0FFdeeWXo5759+6pfv37q1q2bCgoKNHz4cMPO6k5eXp42b97cbD4/PZqjrcMNN9wQ+rlv375KS0vT8OHDtWXLFnXr1q2+2zyqBv82XVJSklq2bHnEt2B27typ1NRUo64ahoSEBJ111lkqLi62bsXUoeOAY+RIGRkZSkpKarLHyKRJk/Tqq6/qrbfeUocOHULbU1NTtX//fpWXl4fNb6rHxNHWoTZZWVmS1OCOiQYfRrGxsTr33HO1fPny0LaamhotX75c2dnZhp3Z27Nnj7Zs2aK0tDTrVkx17dpVqampYcdIMBjU2rVrm/0xsn37du3evbvJHSPOOU2aNEmvvPKKVqxYoa5du4Y9f+6556pVq1Zhx0RRUZG2bt3apI6J461DbTZu3ChJDe+YsP4GxYl48cUXnc/nc/Pnz3cfffSRu+GGG1xCQoIrKyuzbq1e3X777a6goMCVlJS4d955x+Xk5LikpCS3a9cu69bqXEVFhXv//ffd+++/7yS5Rx55xL3//vvuv//9r3POuYceesglJCS4JUuWuE2bNrlLL73Ude3a1X3zzTfGnUfXsdahoqLC3XHHHW716tWupKTEvfnmm+6cc85xZ555ZtjdapuCm266yfn9fldQUOBKS0tDY+/evaE5EydOdJ06dXIrVqxw69evd9nZ2S47O9uw6+g73joUFxe7+++/361fv96VlJS4JUuWuIyMDDdkyBDjzo/UKMLIOeeeeOIJ16lTJxcbG+sGDhzo1qxZY91SvRs7dqxLS0tzsbGx7owzznBjx451xcXF1m3Vi0O32/7+OHQL8JqaGnfPPfe4lJQU5/P53PDhw11RUZFt03XgWOuwd+9eN2LECHf66ae7Vq1auc6dO7sJEyY0yb+01bYGkty8efNCc7755hv361//2p122mnu1FNPdaNHj3alpaV2TdeB463D1q1b3ZAhQ1xiYqLz+Xyue/fuYbe7b0i47TgAwFyD/8wIAND0EUYAAHOEEQDAHGEEADBHGAEAzBFGAABzjSqMqqqqNH36dFVVVVm3Yop1OIy1OIh1OIy1OKixrUOj+ndGwWBQfr9fgUBA8fHx1u2YYR0OYy0OYh0OYy0Oamzr0KjOjAAATRNhBAAw1+DuZ1RTU6MdO3YoLi5OMTExYc8Fg8Gw/22uWIfDWIuDWIfDWIuDGsI6OOdUUVGh9PR0tWhx7HOfBveZ0fbt29WxY0frNgAAUbJt27bj3mepwb1N15xvnw0ATdGJ/Lne4MLo+2/NAQAatxP5c73Owmj27Nnq0qWLWrduraysLK1bt66udgUAaOTqJIxeeuklTZ48WdOmTdN7772nzMxMjRw5Urt27aqL3QEAGru6uGPfwIEDXV5eXuhxdXW1S09Pd/n5+cetDQQCR717IYPBYDAa3ziRO8tG/cxo//792rBhg3JyckLbWrRooZycHK1evfqI+VVVVQoGg2EDANC8RD2MvvrqK1VXVyslJSVse0pKisrKyo6Yn5+fL7/fHxp8rRsAmh/zb9NNnTpVgUAgNLZt22bdEgCgnkX9CgxJSUlq2bKldu7cGbZ9586dSk1NPWK+z+eTz+eLdhsAgEYk6mdGsbGxOvfcc7V8+fLQtpqaGi1fvlzZ2dnR3h0AoAmok2vTTZ48WePGjdN5552ngQMH6rHHHlNlZaWuu+66utgdAKCRq5MwGjt2rL788kvde++9KisrU//+/bVs2bIjvtQAAIDUAC+UeuiGUACApuFEbvBn/m06AAAIIwCAOcIIAGCOMAIAmCOMAADmCCMAgDnCCABgjjACAJgjjAAA5ggjAIA5wggAYI4wAgCYI4wAAOYIIwCAOcIIAGCOMAIAmCOMAADmCCMAgDnCCABgjjACAJgjjAAA5ggjAIA5wggAYI4wAgCYI4wAAOYIIwCAOcIIAGCOMAIAmCOMAADmCCMAgDnCCABgjjACAJgjjAAA5ggjAIA5wggAYI4wAgCYI4wAAOYIIwCAOcIIAGCOMAIAmCOMAADmCCMAgDnCCABgjjACAJgjjAAA5ggjAIA5wggAYI4wAgCYI4wAAOYIIwCAOcIIAGCOMAIAmDvFugGgIWnZsmVEdX6/P8qdRNekSZM815x66qmea3r06OG5Ji8vz3ONJP3xj3/0XHPVVVd5rtm3b5/nGkl66KGHPNfcd999Ee2rKeDMCABgjjACAJgjjAAA5qIeRtOnT1dMTEzY6NmzZ7R3AwBoQurkCwy9e/fWm2++eXgnp/A9CQDA0dVJSpxyyilKTU09oblVVVWqqqoKPQ4Gg3XREgCgAauTz4w+++wzpaenKyMjQ1dffbW2bt161Ln5+fny+/2h0bFjx7poCQDQgEU9jLKysjR//nwtW7ZMc+bMUUlJiX70ox+poqKi1vlTp05VIBAIjW3btkW7JQBAAxf1t+lyc3NDP/fr109ZWVnq3LmzXn75ZY0fP/6I+T6fTz6fL9ptAAAakTr/andCQoLOOussFRcX1/WuAACNVJ2H0Z49e7RlyxalpaXV9a4AAI1U1MPojjvuUGFhof7zn/9o1apVGj16tFq2bBnRNaEAAM1D1D8z2r59u6666irt3r1bp59+ugYPHqw1a9bo9NNPj/auAABNRNTD6MUXX4z2S6KB6tSpU0R1sbGxnmvOP/98zzWDBw/2XJOQkOC5RpLGjBkTUV1Ts337ds81s2bNimhfo0eP9lxztG/1HssHH3zguUaSCgsLI6prrrg2HQDAHGEEADBHGAEAzBFGAABzhBEAwBxhBAAwRxgBAMwRRgAAc4QRAMAcYQQAMEcYAQDMEUYAAHMxzjln3cR3BYNB+f1+6zaanf79+3uuWbFiRUT74r9v41BTU+O55le/+pXnmj179niuiVRpaannmv/9738R7auoqCiiuqYoEAgoPj7+mHM4MwIAmCOMAADmCCMAgDnCCABgjjACAJgjjAAA5ggjAIA5wggAYI4wAgCYI4wAAOYIIwCAOcIIAGDuFOsG0DBs3brVc83u3bsj2hcXSj1o7dq1nmvKy8sj2tcFF1zguWb//v2ea/7yl794rgEkzowAAA0AYQQAMEcYAQDMEUYAAHOEEQDAHGEEADBHGAEAzBFGAABzhBEAwBxhBAAwRxgBAMwRRgAAc4QRAMAcV+2GJOnrr7/2XDNlypSI9nXxxRd7rnn//fc918yaNctzTaQ2btzouebCCy/0XFNZWem5RpJ69+7tueaWW26JaF9AJDgzAgCYI4wAAOYIIwCAOcIIAGCOMAIAmCOMAADmCCMAgDnCCABgjjACAJgjjAAA5ggjAIA5wggAYC7GOeesm/iuYDAov99v3QbqUHx8vOeaiooKzzVz5871XDN+/HjPNZJ0zTXXeK5ZuHBhRPsCGptAIHDc/99zZgQAMEcYAQDMeQ6jlStX6pJLLlF6erpiYmK0ePHisOedc7r33nuVlpamNm3aKCcnR5999lm0+gUANEGew6iyslKZmZmaPXt2rc/PmDFDs2bN0tNPP621a9eqbdu2GjlypPbt23fSzQIAmibPd3rNzc1Vbm5urc855/TYY4/p//7v/3TppZdKkp577jmlpKRo8eLFuvLKK0+uWwBAkxTVz4xKSkpUVlamnJyc0Da/36+srCytXr261pqqqioFg8GwAQBoXqIaRmVlZZKklJSUsO0pKSmh574vPz9ffr8/NDp27BjNlgAAjYD5t+mmTp2qQCAQGtu2bbNuCQBQz6IaRqmpqZKknTt3hm3fuXNn6Lnv8/l8io+PDxsAgOYlqmHUtWtXpaamavny5aFtwWBQa9euVXZ2djR3BQBoQjx/m27Pnj0qLi4OPS4pKdHGjRuVmJioTp066dZbb9Xvf/97nXnmmeratavuuecepaen67LLLotm3wCAJsRzGK1fv14XXHBB6PHkyZMlSePGjdP8+fN15513qrKyUjfccIPKy8s1ePBgLVu2TK1bt45e1wCAJoULpaLJmjlzpueaQ3+58qqwsNBzzXf/CcSJqqmp8VwDWONCqQCARoEwAgCYI4wAAOYIIwCAOcIIAGCOMAIAmCOMAADmCCMAgDnCCABgjjACAJgjjAAA5ggjAIA5LpSKJqtt27aea5YuXRrRvoYOHeq5Jjc313PNP//5T881gDUulAoAaBQIIwCAOcIIAGCOMAIAmCOMAADmCCMAgDnCCABgjjACAJgjjAAA5ggjAIA5wggAYI4wAgCYI4wAAOa4ajfwHd26dYuo7r333vNcU15e7rnmrbfe8lwjSevXr/dcM3v2bM81DeyPEzQQXLUbANAoEEYAAHOEEQDAHGEEADBHGAEAzBFGAABzhBEAwBxhBAAwRxgBAMwRRgAAc4QRAMAcYQQAMMeFUoEoGD16tOeaefPmea6Ji4vzXBOpu+++23PNc88957mmtLTUcw0aFy6UCgBoFAgjAIA5wggAYI4wAgCYI4wAAOYIIwCAOcIIAGCOMAIAmCOMAADmCCMAgDnCCABgjjACAJjjQqmAkT59+niueeSRRyLa1/DhwyOq82ru3Lmeax544IGI9vXFF19EVIf6x4VSAQCNAmEEADDnOYxWrlypSy65ROnp6YqJidHixYvDnr/22msVExMTNkaNGhWtfgEATZDnMKqsrFRmZqZmz5591DmjRo1SaWlpaCxcuPCkmgQANG2neC3Izc1Vbm7uMef4fD6lpqZG3BQAoHmpk8+MCgoKlJycrB49euimm27S7t27jzq3qqpKwWAwbAAAmpeoh9GoUaP03HPPafny5frDH/6gwsJC5ebmqrq6utb5+fn58vv9odGxY8dotwQAaOA8v013PFdeeWXo5759+6pfv37q1q2bCgoKav23DlOnTtXkyZNDj4PBIIEEAM1MnX+1OyMjQ0lJSSouLq71eZ/Pp/j4+LABAGhe6jyMtm/frt27dystLa2udwUAaKQ8v023Z8+esLOckpISbdy4UYmJiUpMTNR9992nMWPGKDU1VVu2bNGdd96p7t27a+TIkVFtHADQdHgOo/Xr1+uCCy4IPT70ec+4ceM0Z84cbdq0SX/+859VXl6u9PR0jRgxQr/73e/k8/mi1zUAoEnxHEbDhg3Tsa6t+vrrr59UQwCA5oerdgONSEJCQkR1l1xyieeaefPmea6JiYnxXLNixQrPNZJ04YUXRlSH+sdVuwEAjQJhBAAwRxgBAMwRRgAAc4QRAMAcYQQAMEcYAQDMEUYAAHOEEQDAHGEEADBHGAEAzBFGAABzXCgVQK2qqqo815xyiucbAejbb7/1XCMponukFRQURLQvnBwulAoAaBQIIwCAOcIIAGCOMAIAmCOMAADmCCMAgDnCCABgjjACAJgjjAAA5ggjAIA5wggAYI4wAgCY835VQwBR0a9fP881V1xxRUT7GjBggOeaSC56GomPPvooorqVK1dGuRNY4swIAGCOMAIAmCOMAADmCCMAgDnCCABgjjACAJgjjAAA5ggjAIA5wggAYI4wAgCYI4wAAOYIIwCAOS6UCnxHjx49IqqbNGmS55rLL7/cc01qaqrnmvpUXV3tuaa0tDSifdXU1ERUh4aJMyMAgDnCCABgjjACAJgjjAAA5ggjAIA5wggAYI4wAgCYI4wAAOYIIwCAOcIIAGCOMAIAmCOMAADmCCMAgDmu2o1GIZKrVV911VWeayK5+rYkdenSJaK6hmz9+vWeax544AHPNX//+98916Dp4cwIAGCOMAIAmPMURvn5+RowYIDi4uKUnJysyy67TEVFRWFz9u3bp7y8PLVv317t2rXTmDFjtHPnzqg2DQBoWjyFUWFhofLy8rRmzRq98cYbOnDggEaMGKHKysrQnNtuu01Lly7VokWLVFhYqB07dkR0R0sAQPPh6QsMy5YtC3s8f/58JScna8OGDRoyZIgCgYCeffZZLViwQD/+8Y8lSfPmzdPZZ5+tNWvW6Ic//OERr1lVVaWqqqrQ42AwGMnvAQBoxE7qM6NAICBJSkxMlCRt2LBBBw4cUE5OTmhOz5491alTJ61evbrW18jPz5ff7w+Njh07nkxLAIBGKOIwqqmp0a233qpBgwapT58+kqSysjLFxsYqISEhbG5KSorKyspqfZ2pU6cqEAiExrZt2yJtCQDQSEX874zy8vK0efNmvf322yfVgM/nk8/nO6nXAAA0bhGdGU2aNEmvvvqq3nrrLXXo0CG0PTU1Vfv371d5eXnY/J07d0b0jxYBAM2DpzByzmnSpEl65ZVXtGLFCnXt2jXs+XPPPVetWrXS8uXLQ9uKioq0detWZWdnR6djAECT4+ltury8PC1YsEBLlixRXFxc6HMgv9+vNm3ayO/3a/z48Zo8ebISExMVHx+vm2++WdnZ2bV+kw4AAMljGM2ZM0eSNGzYsLDt8+bN07XXXitJevTRR9WiRQuNGTNGVVVVGjlypJ566qmoNAsAaJpinHPOuonvCgaD8vv91m3gBKSkpERU16tXL881Tz75pOeanj17eq5p6NauXRtR3cyZMz3XLFmyxHNNTU2N5xo0fYFAQPHx8cecw7XpAADmCCMAgDnCCABgjjACAJgjjAAA5ggjAIA5wggAYI4wAgCYI4wAAOYIIwCAOcIIAGCOMAIAmIv4Tq9ouBITEz3XzJ0713NN//79PddIUkZGRkR1DdmqVas81zz88MOea15//XXPNZL0zTffRFQH1BfOjAAA5ggjAIA5wggAYI4wAgCYI4wAAOYIIwCAOcIIAGCOMAIAmCOMAADmCCMAgDnCCABgjjACAJgjjAAA5rhqdz3JysryXDNlypSI9jVw4EDPNWeccUZE+2rI9u7d67lm1qxZEe3rwQcf9FxTWVkZ0b6ApogzIwCAOcIIAGCOMAIAmCOMAADmCCMAgDnCCABgjjACAJgjjAAA5ggjAIA5wggAYI4wAgCYI4wAAOa4UGo9GT16dL3U1KePPvooorpXX33Vc823337ruebhhx/2XFNeXu65BsDJ48wIAGCOMAIAmCOMAADmCCMAgDnCCABgjjACAJgjjAAA5ggjAIA5wggAYI4wAgCYI4wAAOYIIwCAuRjnnLNu4ruCwaD8fr91GwCAKAkEAoqPjz/mHM6MAADmCCMAgDlPYZSfn68BAwYoLi5OycnJuuyyy1RUVBQ2Z9iwYYqJiQkbEydOjGrTAICmxVMYFRYWKi8vT2vWrNEbb7yhAwcOaMSIEaqsrAybN2HCBJWWlobGjBkzoto0AKBp8XSn12XLloU9nj9/vpKTk7VhwwYNGTIktP3UU09VampqdDoEADR5J/WZUSAQkCQlJiaGbX/hhReUlJSkPn36aOrUqdq7d+9RX6OqqkrBYDBsAACaGReh6upqd9FFF7lBgwaFbZ87d65btmyZ27Rpk3v++efdGWec4UaPHn3U15k2bZqTxGAwGIwmOgKBwHEzJeIwmjhxouvcubPbtm3bMectX77cSXLFxcW1Pr9v3z4XCARCY9u2beYLx2AwGIzojRMJI0+fGR0yadIkvfrqq1q5cqU6dOhwzLlZWVmSpOLiYnXr1u2I530+n3w+XyRtAACaCE9h5JzTzTffrFdeeUUFBQXq2rXrcWs2btwoSUpLS4uoQQBA0+cpjPLy8rRgwQItWbJEcXFxKisrkyT5/X61adNGW7Zs0YIFC/STn/xE7du316ZNm3TbbbdpyJAh6tevX538AgCAJsDL50Q6yvuB8+bNc845t3XrVjdkyBCXmJjofD6f6969u5syZcoJvV94SCAQMH9/k8FgMBjRGyeSAVwoFQBQp7hQKgCgUSCMAADmCCMAgDnCCABgjjACAJgjjAAA5ggjAIA5wggAYI4wAgCYI4wAAOYIIwCAOcIIAGCOMAIAmCOMAADmCCMAgDnCCABgjjACAJgjjAAA5ggjAIA5wggAYI4wAgCYI4wAAOYIIwCAOcIIAGCOMAIAmGtwYeScs24BABBFJ/LneoMLo4qKCusWAABRdCJ/rse4BnYqUlNTox07diguLk4xMTFhzwWDQXXs2FHbtm1TfHy8UYf2WIfDWIuDWIfDWIuDGsI6OOdUUVGh9PR0tWhx7HOfU+qppxPWokULdejQ4Zhz4uPjm/VBdgjrcBhrcRDrcBhrcZD1Ovj9/hOa1+DepgMAND+EEQDAXKMKI5/Pp2nTpsnn81m3Yop1OIy1OIh1OIy1OKixrUOD+wIDAKD5aVRnRgCApokwAgCYI4wAAOYIIwCAOcIIAGCOMAIAmCOMAADmCCMAgLn/B1Z6gVrIv8BeAAAAAElFTkSuQmCC",
+      "text/plain": [
+       "<Figure size 480x480 with 1 Axes>"
+      ]
+     },
+     "metadata": {},
+     "output_type": "display_data"
+    }
+   ],
    "source": [
     "plt.matshow(data_train[0][0].reshape(28, 28), cmap='gray')\n",
     "plt.title(f\"Class: {data_train[0][1]}\")\n",
     "plt.show()"
-   ],
-   "outputs": [
-    {
-     "data": {
-<<<<<<< HEAD
-=======
-      "image/png": "iVBORw0KGgoAAAANSUhEUgAAAaMAAAG6CAYAAAClTCmnAAAAOXRFWHRTb2Z0d2FyZQBNYXRwbG90bGliIHZlcnNpb24zLjkuMSwgaHR0cHM6Ly9tYXRwbG90bGliLm9yZy/TGe4hAAAACXBIWXMAAA9hAAAPYQGoP6dpAAAiI0lEQVR4nO3de3BU5f3H8U9AsiAkG0PMTa4BBbmFqpBGKGCJQKqOIrZotUWLKDZYFUWL81PQVmOh3lBE7DhQq6AyrVB0ilUwocpNUESqRoNpAUlAsdkNQQImz+8PhsWVcDnLJt9c3q+ZZ5o9+3z3fPN4yoezu5wT45xzAgDAUAvrBgAAIIwAAOYIIwCAOcIIAGCOMAIAmCOMAADmCCMAgDnCCABgjjACAJgjjAAPunTpomuvvda6DaDJIYwASVu2bNGNN96ojIwMtW7dWvHx8Ro0aJAef/xxffPNN9btRWT69OmKiYk5YrRu3dq6NeAIp1g3AFh77bXX9NOf/lQ+n0+//OUv1adPH+3fv19vv/22pkyZon//+9965plnrNuM2Jw5c9SuXbvQ45YtWxp2A9SOMEKzVlJSoiuvvFKdO3fWihUrlJaWFnouLy9PxcXFeu211ww7PHlXXHGFkpKSrNsAjom36dCszZgxQ3v27NGzzz4bFkSHdO/eXbfccstR67/++mvdcccd6tu3r9q1a6f4+Hjl5ubqgw8+OGLuE088od69e+vUU0/VaaedpvPOO08LFiwIPV9RUaFbb71VXbp0kc/nU3Jysi688EK99957oTl79+7VJ598oq+++uqEf0fnnILBoLhAPxoywgjN2tKlS5WRkaHzzz8/ovrPP/9cixcv1sUXX6xHHnlEU6ZM0YcffqihQ4dqx44doXl/+tOf9Jvf/Ea9evXSY489pvvuu0/9+/fX2rVrQ3MmTpyoOXPmaMyYMXrqqad0xx13qE2bNvr4449Dc9atW6ezzz5bTz755An3mJGRIb/fr7i4OF1zzTXauXNnRL8rUJd4mw7NVjAY1BdffKFLL7004tfo27evPv30U7Vocfjvdb/4xS/Us2dPPfvss7rnnnskHfxcqnfv3lq0aNFRX+u1117ThAkT9PDDD4e23XnnnRH3dtppp2nSpEnKzs6Wz+fTv/71L82ePVvr1q3T+vXrFR8fH/FrA9FGGKHZCgaDkqS4uLiIX8Pn84V+rq6uVnl5udq1a6cePXqEvb2WkJCg7du3691339WAAQNqfa2EhAStXbtWO3bsUHp6eq1zhg0bdsJvt33/7cUxY8Zo4MCBuvrqq/XUU0/pt7/97Qm9DlAfeJsOzdahM4OKioqIX6OmpkaPPvqozjzzTPl8PiUlJen000/Xpk2bFAgEQvPuuusutWvXTgMHDtSZZ56pvLw8vfPOO2GvNWPGDG3evFkdO3bUwIEDNX36dH3++ecR91abn//850pNTdWbb74Z1dcFThZhhGYrPj5e6enp2rx5c8Sv8eCDD2ry5MkaMmSInn/+eb3++ut644031Lt3b9XU1ITmnX322SoqKtKLL76owYMH669//asGDx6sadOmheb87Gc/0+eff64nnnhC6enpmjlzpnr37q1//OMfJ/V7fl/Hjh319ddfR/U1gZMV4/iKDZqxG2+8Uc8884xWrVql7Ozs487v0qWLhg0bpvnz50uS+vfvr8TERK1YsSJsXocOHdS9e3cVFBTU+jr79+/X5ZdfrmXLlmnPnj21/kPUXbt26ZxzzlGXLl309ttve/7dauOcU0pKin7wgx/o9ddfj8prAtHAmRGatTvvvFNt27bV9ddfX+u3zLZs2aLHH3/8qPUtW7Y84jOcRYsW6Ysvvgjbtnv37rDHsbGx6tWrl5xzOnDggKqrq8Pe1pOk5ORkpaenq6qqKrTNy1e7v/zyyyO2zZkzR19++aVGjRp13HqgPvEFBjRr3bp104IFCzR27FidffbZYVdgWLVqlRYtWnTMa9FdfPHFuv/++3Xdddfp/PPP14cffqgXXnhBGRkZYfNGjBih1NRUDRo0SCkpKfr444/15JNP6qKLLlJcXJzKy8vVoUMHXXHFFcrMzFS7du305ptv6t133w37dt26det0wQUXaNq0aZo+ffoxf7fOnTtr7Nix6tu3r1q3bq23335bL774ovr3768bb7zxZJYNiD4HwH366aduwoQJrkuXLi42NtbFxcW5QYMGuSeeeMLt27cvNK9z585u3Lhxocf79u1zt99+u0tLS3Nt2rRxgwYNcqtXr3ZDhw51Q4cODc2bO3euGzJkiGvfvr3z+XyuW7dubsqUKS4QCDjnnKuqqnJTpkxxmZmZLi4uzrVt29ZlZma6p556KqzPt956y0ly06ZNO+7vdP3117tevXq5uLg416pVK9e9e3d31113uWAweFJrBdQFPjMCAJjjMyMAgDnCCABgjjACAJgjjAAA5ggjAIA5wggAYI4wAgCYI4wAAOYaTRjNnj1bXbp0UevWrZWVlaV169ZZt1Tvpk+frpiYmLDRs2dP67bqxcqVK3XJJZcoPT1dMTExWrx4cdjzzjnde++9SktLU5s2bZSTk6PPPvvMptk6dLx1uPbaa484Rpridejy8/M1YMAAxcXFKTk5WZdddpmKiorC5uzbt095eXlq37692rVrpzFjxjS5u9yeyDoMGzbsiGNi4sSJRh0fXaMIo5deekmTJ0/WtGnT9N577ykzM1MjR47Url27rFurd71791ZpaWloROtqzg1dZWWlMjMzNXv27FqfnzFjhmbNmqWnn35aa9euVdu2bTVy5Ejt27evnjutW8dbB0kaNWpU2DGycOHCeuywfhQWFiovL09r1qzRG2+8oQMHDmjEiBGqrKwMzbntttu0dOlSLVq0SIWFhdqxY4cuv/xyw66j70TWQZImTJgQdkzMmDHDqONjML4c0QkZOHCgy8vLCz2urq526enpLj8/37Cr+jdt2jSXmZlp3YY5Se6VV14JPa6pqXGpqalu5syZoW3l5eXO5/O5hQsXGnRYP76/Ds45N27cOHfppZea9GNp165dTpIrLCx0zh3879+qVSu3aNGi0JyPP/7YSXKrV6+2arPOfX8dnHNu6NCh7pZbbrFr6gQ1+DOj/fv3a8OGDcrJyQlta9GihXJycrR69WrDzmx89tlnSk9PV0ZGhq6++mpt3brVuiVzJSUlKisrCztG/H6/srKymuUxUlBQoOTkZPXo0UM33XTTEbevaIoO3X4jMTFRkrRhwwYdOHAg7Jjo2bOnOnXq1KSPie+vwyEvvPCCkpKS1KdPH02dOlV79+61aO+YGvwtJL766itVV1crJSUlbHtKSoo++eQTo65sZGVlaf78+erRo4dKS0t133336Uc/+pE2b96suLg46/bMlJWVSVKtx8ih55qLUaNG6fLLL1fXrl21ZcsW3X333crNzdXq1avVsmVL6/bqRE1NjW699VYNGjRIffr0kXTwmIiNjVVCQkLY3KZ8TNS2DtLBW8137txZ6enp2rRpk+666y4VFRXpb3/7m2G3R2rwYYTDcnNzQz/369dPWVlZ6ty5s15++WWNHz/esDM0FFdeeWXo5759+6pfv37q1q2bCgoKNHz4cMPO6k5eXp42b97cbD4/PZqjrcMNN9wQ+rlv375KS0vT8OHDtWXLFnXr1q2+2zyqBv82XVJSklq2bHnEt2B27typ1NRUo64ahoSEBJ111lkqLi62bsXUoeOAY+RIGRkZSkpKarLHyKRJk/Tqq6/qrbfeUocOHULbU1NTtX//fpWXl4fNb6rHxNHWoTZZWVmS1OCOiQYfRrGxsTr33HO1fPny0LaamhotX75c2dnZhp3Z27Nnj7Zs2aK0tDTrVkx17dpVqampYcdIMBjU2rVrm/0xsn37du3evbvJHSPOOU2aNEmvvPKKVqxYoa5du4Y9f+6556pVq1Zhx0RRUZG2bt3apI6J461DbTZu3ChJDe+YsP4GxYl48cUXnc/nc/Pnz3cfffSRu+GGG1xCQoIrKyuzbq1e3X777a6goMCVlJS4d955x+Xk5LikpCS3a9cu69bqXEVFhXv//ffd+++/7yS5Rx55xL3//vvuv//9r3POuYceesglJCS4JUuWuE2bNrlLL73Ude3a1X3zzTfGnUfXsdahoqLC3XHHHW716tWupKTEvfnmm+6cc85xZ555ZtjdapuCm266yfn9fldQUOBKS0tDY+/evaE5EydOdJ06dXIrVqxw69evd9nZ2S47O9uw6+g73joUFxe7+++/361fv96VlJS4JUuWuIyMDDdkyBDjzo/UKMLIOeeeeOIJ16lTJxcbG+sGDhzo1qxZY91SvRs7dqxLS0tzsbGx7owzznBjx451xcXF1m3Vi0O32/7+OHQL8JqaGnfPPfe4lJQU5/P53PDhw11RUZFt03XgWOuwd+9eN2LECHf66ae7Vq1auc6dO7sJEyY0yb+01bYGkty8efNCc7755hv361//2p122mnu1FNPdaNHj3alpaV2TdeB463D1q1b3ZAhQ1xiYqLz+Xyue/fuYbe7b0i47TgAwFyD/8wIAND0EUYAAHOEEQDAHGEEADBHGAEAzBFGAABzjSqMqqqqNH36dFVVVVm3Yop1OIy1OIh1OIy1OKixrUOj+ndGwWBQfr9fgUBA8fHx1u2YYR0OYy0OYh0OYy0Oamzr0KjOjAAATRNhBAAw1+DuZ1RTU6MdO3YoLi5OMTExYc8Fg8Gw/22uWIfDWIuDWIfDWIuDGsI6OOdUUVGh9PR0tWhx7HOfBveZ0fbt29WxY0frNgAAUbJt27bj3mepwb1N15xvnw0ATdGJ/Lne4MLo+2/NAQAatxP5c73Owmj27Nnq0qWLWrduraysLK1bt66udgUAaOTqJIxeeuklTZ48WdOmTdN7772nzMxMjRw5Urt27aqL3QEAGru6uGPfwIEDXV5eXuhxdXW1S09Pd/n5+cetDQQCR717IYPBYDAa3ziRO8tG/cxo//792rBhg3JyckLbWrRooZycHK1evfqI+VVVVQoGg2EDANC8RD2MvvrqK1VXVyslJSVse0pKisrKyo6Yn5+fL7/fHxp8rRsAmh/zb9NNnTpVgUAgNLZt22bdEgCgnkX9CgxJSUlq2bKldu7cGbZ9586dSk1NPWK+z+eTz+eLdhsAgEYk6mdGsbGxOvfcc7V8+fLQtpqaGi1fvlzZ2dnR3h0AoAmok2vTTZ48WePGjdN5552ngQMH6rHHHlNlZaWuu+66utgdAKCRq5MwGjt2rL788kvde++9KisrU//+/bVs2bIjvtQAAIDUAC+UeuiGUACApuFEbvBn/m06AAAIIwCAOcIIAGCOMAIAmCOMAADmCCMAgDnCCABgjjACAJgjjAAA5ggjAIA5wggAYI4wAgCYI4wAAOYIIwCAOcIIAGCOMAIAmCOMAADmCCMAgDnCCABgjjACAJgjjAAA5ggjAIA5wggAYI4wAgCYI4wAAOYIIwCAOcIIAGCOMAIAmCOMAADmCCMAgDnCCABgjjACAJgjjAAA5ggjAIA5wggAYI4wAgCYI4wAAOYIIwCAOcIIAGCOMAIAmCOMAADmCCMAgDnCCABgjjACAJgjjAAA5ggjAIA5wggAYI4wAgCYI4wAAOYIIwCAOcIIAGCOMAIAmDvFugGgIWnZsmVEdX6/P8qdRNekSZM815x66qmea3r06OG5Ji8vz3ONJP3xj3/0XHPVVVd5rtm3b5/nGkl66KGHPNfcd999Ee2rKeDMCABgjjACAJgjjAAA5qIeRtOnT1dMTEzY6NmzZ7R3AwBoQurkCwy9e/fWm2++eXgnp/A9CQDA0dVJSpxyyilKTU09oblVVVWqqqoKPQ4Gg3XREgCgAauTz4w+++wzpaenKyMjQ1dffbW2bt161Ln5+fny+/2h0bFjx7poCQDQgEU9jLKysjR//nwtW7ZMc+bMUUlJiX70ox+poqKi1vlTp05VIBAIjW3btkW7JQBAAxf1t+lyc3NDP/fr109ZWVnq3LmzXn75ZY0fP/6I+T6fTz6fL9ptAAAakTr/andCQoLOOussFRcX1/WuAACNVJ2H0Z49e7RlyxalpaXV9a4AAI1U1MPojjvuUGFhof7zn/9o1apVGj16tFq2bBnRNaEAAM1D1D8z2r59u6666irt3r1bp59+ugYPHqw1a9bo9NNPj/auAABNRNTD6MUXX4z2S6KB6tSpU0R1sbGxnmvOP/98zzWDBw/2XJOQkOC5RpLGjBkTUV1Ts337ds81s2bNimhfo0eP9lxztG/1HssHH3zguUaSCgsLI6prrrg2HQDAHGEEADBHGAEAzBFGAABzhBEAwBxhBAAwRxgBAMwRRgAAc4QRAMAcYQQAMEcYAQDMEUYAAHMxzjln3cR3BYNB+f1+6zaanf79+3uuWbFiRUT74r9v41BTU+O55le/+pXnmj179niuiVRpaannmv/9738R7auoqCiiuqYoEAgoPj7+mHM4MwIAmCOMAADmCCMAgDnCCABgjjACAJgjjAAA5ggjAIA5wggAYI4wAgCYI4wAAOYIIwCAOcIIAGDuFOsG0DBs3brVc83u3bsj2hcXSj1o7dq1nmvKy8sj2tcFF1zguWb//v2ea/7yl794rgEkzowAAA0AYQQAMEcYAQDMEUYAAHOEEQDAHGEEADBHGAEAzBFGAABzhBEAwBxhBAAwRxgBAMwRRgAAc4QRAMAcV+2GJOnrr7/2XDNlypSI9nXxxRd7rnn//fc918yaNctzTaQ2btzouebCCy/0XFNZWem5RpJ69+7tueaWW26JaF9AJDgzAgCYI4wAAOYIIwCAOcIIAGCOMAIAmCOMAADmCCMAgDnCCABgjjACAJgjjAAA5ggjAIA5wggAYC7GOeesm/iuYDAov99v3QbqUHx8vOeaiooKzzVz5871XDN+/HjPNZJ0zTXXeK5ZuHBhRPsCGptAIHDc/99zZgQAMEcYAQDMeQ6jlStX6pJLLlF6erpiYmK0ePHisOedc7r33nuVlpamNm3aKCcnR5999lm0+gUANEGew6iyslKZmZmaPXt2rc/PmDFDs2bN0tNPP621a9eqbdu2GjlypPbt23fSzQIAmibPd3rNzc1Vbm5urc855/TYY4/p//7v/3TppZdKkp577jmlpKRo8eLFuvLKK0+uWwBAkxTVz4xKSkpUVlamnJyc0Da/36+srCytXr261pqqqioFg8GwAQBoXqIaRmVlZZKklJSUsO0pKSmh574vPz9ffr8/NDp27BjNlgAAjYD5t+mmTp2qQCAQGtu2bbNuCQBQz6IaRqmpqZKknTt3hm3fuXNn6Lnv8/l8io+PDxsAgOYlqmHUtWtXpaamavny5aFtwWBQa9euVXZ2djR3BQBoQjx/m27Pnj0qLi4OPS4pKdHGjRuVmJioTp066dZbb9Xvf/97nXnmmeratavuuecepaen67LLLotm3wCAJsRzGK1fv14XXHBB6PHkyZMlSePGjdP8+fN15513qrKyUjfccIPKy8s1ePBgLVu2TK1bt45e1wCAJoULpaLJmjlzpueaQ3+58qqwsNBzzXf/CcSJqqmp8VwDWONCqQCARoEwAgCYI4wAAOYIIwCAOcIIAGCOMAIAmCOMAADmCCMAgDnCCABgjjACAJgjjAAA5ggjAIA5LpSKJqtt27aea5YuXRrRvoYOHeq5Jjc313PNP//5T881gDUulAoAaBQIIwCAOcIIAGCOMAIAmCOMAADmCCMAgDnCCABgjjACAJgjjAAA5ggjAIA5wggAYI4wAgCYI4wAAOa4ajfwHd26dYuo7r333vNcU15e7rnmrbfe8lwjSevXr/dcM3v2bM81DeyPEzQQXLUbANAoEEYAAHOEEQDAHGEEADBHGAEAzBFGAABzhBEAwBxhBAAwRxgBAMwRRgAAc4QRAMAcYQQAMMeFUoEoGD16tOeaefPmea6Ji4vzXBOpu+++23PNc88957mmtLTUcw0aFy6UCgBoFAgjAIA5wggAYI4wAgCYI4wAAOYIIwCAOcIIAGCOMAIAmCOMAADmCCMAgDnCCABgjjACAJjjQqmAkT59+niueeSRRyLa1/DhwyOq82ru3Lmeax544IGI9vXFF19EVIf6x4VSAQCNAmEEADDnOYxWrlypSy65ROnp6YqJidHixYvDnr/22msVExMTNkaNGhWtfgEATZDnMKqsrFRmZqZmz5591DmjRo1SaWlpaCxcuPCkmgQANG2neC3Izc1Vbm7uMef4fD6lpqZG3BQAoHmpk8+MCgoKlJycrB49euimm27S7t27jzq3qqpKwWAwbAAAmpeoh9GoUaP03HPPafny5frDH/6gwsJC5ebmqrq6utb5+fn58vv9odGxY8dotwQAaOA8v013PFdeeWXo5759+6pfv37q1q2bCgoKav23DlOnTtXkyZNDj4PBIIEEAM1MnX+1OyMjQ0lJSSouLq71eZ/Pp/j4+LABAGhe6jyMtm/frt27dystLa2udwUAaKQ8v023Z8+esLOckpISbdy4UYmJiUpMTNR9992nMWPGKDU1VVu2bNGdd96p7t27a+TIkVFtHADQdHgOo/Xr1+uCCy4IPT70ec+4ceM0Z84cbdq0SX/+859VXl6u9PR0jRgxQr/73e/k8/mi1zUAoEnxHEbDhg3Tsa6t+vrrr59UQwCA5oerdgONSEJCQkR1l1xyieeaefPmea6JiYnxXLNixQrPNZJ04YUXRlSH+sdVuwEAjQJhBAAwRxgBAMwRRgAAc4QRAMAcYQQAMEcYAQDMEUYAAHOEEQDAHGEEADBHGAEAzBFGAABzXCgVQK2qqqo815xyiucbAejbb7/1XCMponukFRQURLQvnBwulAoAaBQIIwCAOcIIAGCOMAIAmCOMAADmCCMAgDnCCABgjjACAJgjjAAA5ggjAIA5wggAYI4wAgCY835VQwBR0a9fP881V1xxRUT7GjBggOeaSC56GomPPvooorqVK1dGuRNY4swIAGCOMAIAmCOMAADmCCMAgDnCCABgjjACAJgjjAAA5ggjAIA5wggAYI4wAgCYI4wAAOYIIwCAOS6UCnxHjx49IqqbNGmS55rLL7/cc01qaqrnmvpUXV3tuaa0tDSifdXU1ERUh4aJMyMAgDnCCABgjjACAJgjjAAA5ggjAIA5wggAYI4wAgCYI4wAAOYIIwCAOcIIAGCOMAIAmCOMAADmCCMAgDmu2o1GIZKrVV911VWeayK5+rYkdenSJaK6hmz9+vWeax544AHPNX//+98916Dp4cwIAGCOMAIAmPMURvn5+RowYIDi4uKUnJysyy67TEVFRWFz9u3bp7y8PLVv317t2rXTmDFjtHPnzqg2DQBoWjyFUWFhofLy8rRmzRq98cYbOnDggEaMGKHKysrQnNtuu01Lly7VokWLVFhYqB07dkR0R0sAQPPh6QsMy5YtC3s8f/58JScna8OGDRoyZIgCgYCeffZZLViwQD/+8Y8lSfPmzdPZZ5+tNWvW6Ic//OERr1lVVaWqqqrQ42AwGMnvAQBoxE7qM6NAICBJSkxMlCRt2LBBBw4cUE5OTmhOz5491alTJ61evbrW18jPz5ff7w+Njh07nkxLAIBGKOIwqqmp0a233qpBgwapT58+kqSysjLFxsYqISEhbG5KSorKyspqfZ2pU6cqEAiExrZt2yJtCQDQSEX874zy8vK0efNmvf322yfVgM/nk8/nO6nXAAA0bhGdGU2aNEmvvvqq3nrrLXXo0CG0PTU1Vfv371d5eXnY/J07d0b0jxYBAM2DpzByzmnSpEl65ZVXtGLFCnXt2jXs+XPPPVetWrXS8uXLQ9uKioq0detWZWdnR6djAECT4+ltury8PC1YsEBLlixRXFxc6HMgv9+vNm3ayO/3a/z48Zo8ebISExMVHx+vm2++WdnZ2bV+kw4AAMljGM2ZM0eSNGzYsLDt8+bN07XXXitJevTRR9WiRQuNGTNGVVVVGjlypJ566qmoNAsAaJpinHPOuonvCgaD8vv91m3gBKSkpERU16tXL881Tz75pOeanj17eq5p6NauXRtR3cyZMz3XLFmyxHNNTU2N5xo0fYFAQPHx8cecw7XpAADmCCMAgDnCCABgjjACAJgjjAAA5ggjAIA5wggAYI4wAgCYI4wAAOYIIwCAOcIIAGCOMAIAmIv4Tq9ouBITEz3XzJ0713NN//79PddIUkZGRkR1DdmqVas81zz88MOea15//XXPNZL0zTffRFQH1BfOjAAA5ggjAIA5wggAYI4wAgCYI4wAAOYIIwCAOcIIAGCOMAIAmCOMAADmCCMAgDnCCABgjjACAJgjjAAA5rhqdz3JysryXDNlypSI9jVw4EDPNWeccUZE+2rI9u7d67lm1qxZEe3rwQcf9FxTWVkZ0b6ApogzIwCAOcIIAGCOMAIAmCOMAADmCCMAgDnCCABgjjACAJgjjAAA5ggjAIA5wggAYI4wAgCYI4wAAOa4UGo9GT16dL3U1KePPvooorpXX33Vc823337ruebhhx/2XFNeXu65BsDJ48wIAGCOMAIAmCOMAADmCCMAgDnCCABgjjACAJgjjAAA5ggjAIA5wggAYI4wAgCYI4wAAOYIIwCAuRjnnLNu4ruCwaD8fr91GwCAKAkEAoqPjz/mHM6MAADmCCMAgDlPYZSfn68BAwYoLi5OycnJuuyyy1RUVBQ2Z9iwYYqJiQkbEydOjGrTAICmxVMYFRYWKi8vT2vWrNEbb7yhAwcOaMSIEaqsrAybN2HCBJWWlobGjBkzoto0AKBp8XSn12XLloU9nj9/vpKTk7VhwwYNGTIktP3UU09VampqdDoEADR5J/WZUSAQkCQlJiaGbX/hhReUlJSkPn36aOrUqdq7d+9RX6OqqkrBYDBsAACaGReh6upqd9FFF7lBgwaFbZ87d65btmyZ27Rpk3v++efdGWec4UaPHn3U15k2bZqTxGAwGIwmOgKBwHEzJeIwmjhxouvcubPbtm3bMectX77cSXLFxcW1Pr9v3z4XCARCY9u2beYLx2AwGIzojRMJI0+fGR0yadIkvfrqq1q5cqU6dOhwzLlZWVmSpOLiYnXr1u2I530+n3w+XyRtAACaCE9h5JzTzTffrFdeeUUFBQXq2rXrcWs2btwoSUpLS4uoQQBA0+cpjPLy8rRgwQItWbJEcXFxKisrkyT5/X61adNGW7Zs0YIFC/STn/xE7du316ZNm3TbbbdpyJAh6tevX538AgCAJsDL50Q6yvuB8+bNc845t3XrVjdkyBCXmJjofD6f6969u5syZcoJvV94SCAQMH9/k8FgMBjRGyeSAVwoFQBQp7hQKgCgUSCMAADmCCMAgDnCCABgjjACAJgjjAAA5ggjAIA5wggAYI4wAgCYI4wAAOYIIwCAOcIIAGCOMAIAmCOMAADmCCMAgDnCCABgjjACAJgjjAAA5ggjAIA5wggAYI4wAgCYI4wAAOYIIwCAOcIIAGCOMAIAmGtwYeScs24BABBFJ/LneoMLo4qKCusWAABRdCJ/rse4BnYqUlNTox07diguLk4xMTFhzwWDQXXs2FHbtm1TfHy8UYf2WIfDWIuDWIfDWIuDGsI6OOdUUVGh9PR0tWhx7HOfU+qppxPWokULdejQ4Zhz4uPjm/VBdgjrcBhrcRDrcBhrcZD1Ovj9/hOa1+DepgMAND+EEQDAXKMKI5/Pp2nTpsnn81m3Yop1OIy1OIh1OIy1OKixrUOD+wIDAKD5aVRnRgCApokwAgCYI4wAAOYIIwCAOcIIAGCOMAIAmCOMAADmCCMAgLn/B1Z6gVrIv8BeAAAAAElFTkSuQmCC",
->>>>>>> 9cd56764
-      "text/plain": [
-       "<Figure size 345.6x345.6 with 1 Axes>"
-      ],
-      "image/png": "iVBORw0KGgoAAAANSUhEUgAAAS0AAAE+CAYAAADYoUbbAAAAOXRFWHRTb2Z0d2FyZQBNYXRwbG90bGliIHZlcnNpb24zLjcuMywgaHR0cHM6Ly9tYXRwbG90bGliLm9yZy/OQEPoAAAACXBIWXMAAAsTAAALEwEAmpwYAAAR/0lEQVR4nO3dfayW9X3H8c9nomlU6sNskTgt0xkNGosL0lXdqnHUh+iU2pjR1rhoxGWS0NSRGbJMuwVH6kMbUm3BiFVrXbvUTjTrxAkVUzfiAVER53QGHeQIVUQetCqc7/64L/TAzjnX75z7Puc6X3m/kpNzc93f+3d/uYAP18Pv/h1HhAAgi99pugEAGAxCC0AqhBaAVAgtAKkQWgBSIbQApEJooSNs32j7x033gU8+QgvFbH/Ndpft7ba7bf/S9plN9yVJttfZfq/qbbvtJU33hOFBaKGI7W9J+p6kmySNk3SMpDskXdxgW3u7KCIOrr6+3HQzGB6EFmrZPkTS30u6NiIejIgdEfFhRDwcEbP7ec0/237D9ju2l9s+qddzF9hea3ub7Q22/7rafoTtR2xvsb3Z9pO2+TuKPfAXAiW+KOlTkn4xiNf8UtLxkj4raZWk+3s9d5ekayJirKSTJS2ttl8nab2kz6h1NDdHUkiS7Tts31Hznvfb/o3tJbY/P4hekciYphtACr8r6c2I2Fn6gohYtPux7RslvW37kIh4R9KHkibafjYi3pb0dlX6oaTxkj4XEa9IerLXeH9V85ZfVyscLWmWpEdtnxgRW0p7Rg4caaHEW5KOsF30n5zt/WzPs/0/trdKWlc9dUT1/VJJF0h6zfYTtr9Ybb9Z0iuSlth+1fb1pQ1GxK8j4r2IeDci/lHSFkl/XPp65EFoocR/SHpf0iWF9V9T6wL9n0o6RNKEarslKSKejoiL1Tp1/BdJP6u2b4uI6yLiWEl/Julbts8ZYs+x+/3wyUJooVZ1Svd3km63fYntA23vb/t829/p4yVj1Qq5tyQdqNYdR0mS7QNsf706VfxQ0lZJPdVzF9r+A9uW9I6kXbufG4jtY2yfUY39Kduz1Tqq+3V7v3OMRoQWikTErZK+JelvJf1G0v9KmqnWkdLe7pX0mqQNktZK+s+9nr9c0rrq1PEv1boeJbUu3P+7pO1qHd3dERHLJMn2D23/sJ/2xkr6gVrXxjZIOk/S+RHx1qB/oxj1zCKAADLhSAtAKoQWgFQILQCpEFoAUiG0AKTSWGjZPs/2S7ZfGczM59GiWgrledurbXc13U8d24tsb7K9pte2w20/Zvvl6vthTfY4kH76v7H6wPXq6uuCJnvsj+2jbS+rPiT+gu1Z1fYU+3+A/hvZ/41MebC9n6T/ljRVrQ/IPi1pekSsHfFmhsj2OkmTI+LNpnspYftP1Jr/dG9EnFxt+46kzRExr/qP47CI+Jsm++xPP/3fKGl7RNzSZG91bI+XND4iVtkeK2mlWp8u+Asl2P8D9H+ZGtj/TR1pTZH0SkS8GhEfSPonja51mT5xImK5pM17bb5Y0j3V43tU/jGdEddP/ylERHdErKoeb5P0oqSjlGT/D9B/I5oKraPUmlG923o1uBOGKNT6YO9K2zOabmaIxkVEd/X4DbWWg8lmpu3nqtPHUXl61ZvtCZJOlbRCCff/Xv1LDex/LsQP3ZkR8YeSzpd0bXX6kla0rhNk+3jEDyQdJ2mSpG5JtzbaTQ3bB0v6uaRvRsTW3s9l2P999N/I/m8qtDZIOrrXr3+v2pZGRGyovm9Sa3G8Kc12NCQbq+sVu69bbGq4n0GJiI0RsSsieiTdqVH8Z2B7f7X+wd8fEQ9Wm9Ps/776b2r/NxVaT0s63vbv2z5A0p9LWtxQL4Nm+6DqgqRsHyTpy5LWDPyqUWmxpCuqx1dIeqjBXgZt9z/4yjSN0j+DatWKuyS9GBG39Xoqxf7vr/+m9n9jH5iubo9+T9J+khZFxNxGGhkC28fq46WHx0j6yWjv3/YDks5Sa8mWjZJu0MdrWR2j1qoMl0XEqLzY3U//Z6l1ahJqLTR4Ta9rRKOGWz+x6ElJz+vjpXbmqHVdaNTv/wH6n64G9j+rPABIhQvxAFIhtACkQmgBSIXQApBK46GVeDa5pNz9Z+5dov+mNdV/46ElKfUfnHL3n7l3if6bts+GFgAUG9F5WraZFAag1JsR8Zm9N3KkBWC0eq2vjW2FVvbVRwHkM+TQqlYfvV2tpVkmSppue2KnGgOAvrRzpMXqowBGXDuhVbT6qO0Ztrsy/PAHAKPfmOF+g4hYKGmhxN1DAO1r50gr/eqjAPJpJ7RSrz4KIKchnx5GxE7bMyU9qo9XH32hY50BQB+YEQ9gtFoZEZP33siMeACpEFoAUiG0AKRCaAFIhdACkAqhBSAVQgtAKoQWgFQILQCpEFoAUiG0AKRCaAFIhdACkAqhBSAVQgtAKoQWgFQILQCpEFoAUiG0AKRCaAFIhdACkAqhBSAVQgtAKoQWgFQILQCpEFoAUiG0AKRCaAFIhdACkAqhBSAVQgtAKoQWgFQILQCpEFoAUiG0AKRCaAFIhdACkMqYphtATvvtt19tzSGHHDICnexp5syZRXUHHnhgbc0JJ5xQNNa1115bW3PLLbcUjTV9+vSiut/+9re1NfPmzSsa69vf/nZR3WjBkRaAVNo60rK9TtI2Sbsk7YyIyZ1oCgD604nTw7Mj4s0OjAMAtTg9BJBKu6EVkpbYXml7Rl8FtmfY7rLd1eZ7AUDbp4dnRsQG25+V9Jjt/4qI5b0LImKhpIWSZDvafD8A+7i2jrQiYkP1fZOkX0ia0ommAKA/Qw4t2wfZHrv7saQvS1rTqcYAoC/tnB6Ok/QL27vH+UlE/FtHusJHjjnmmNqaAw44oGis008/vbbmzDPPLBrr0EMPra259NJLi8YardavX19UN3/+/NqaadOmFY21bdu2orpnn322tuaJJ54oGiubIYdWRLwq6fMd7AUAajHlAUAqhBaAVAgtAKkQWgBSIbQApEJoAUiF0AKQCqEFIBVHjNxnmPnA9McmTZpUVLd06dLamiaWNc6up6entubKK68sGmv79u3ttvOR7u7uorq33367tuall15qt52mrexrYVGOtACkQmgBSIXQApAKoQUgFUILQCqEFoBUCC0AqRBaAFIhtACk0omfMI0heP3114vq3nrrrdqa7DPiV6xYUVS3ZcuW2pqzzz67aKwPPvigtua+++4rGgsjiyMtAKkQWgBSIbQApEJoAUiF0AKQCqEFIBVCC0AqhBaAVJhc2pDNmzcX1c2ePbu25sILLywa65lnnqmtmT9/ftFYJVavXl1UN3Xq1KK6HTt21NacdNJJRWPNmjWrqA6jD0daAFIhtACkQmgBSIXQApAKoQUgFUILQCqEFoBUCC0AqRBaAFJxRIzcm9kj92b7kE9/+tNFddu2bautWbBgQdFYV111VW3NN77xjaKxHnjggaI67HNWRsTkvTdypAUgldrQsr3I9ibba3ptO9z2Y7Zfrr4fNrxtAkBLyZHWjySdt9e26yU9HhHHS3q8+jUADLva0IqI5ZL2XpLgYkn3VI/vkXRJZ9sCgL4NdWmacRHRXT1+Q9K4/gptz5A0Y4jvAwB7aHs9rYiIge4KRsRCSQsl7h4CaN9Q7x5utD1ekqrvmzrXEgD0b6ihtVjSFdXjKyQ91Jl2AGBgtaeHth+QdJakI2yvl3SDpHmSfmb7KkmvSbpsOJvEwLZu3dqxsd55552OjXX11VcX1f30pz8tquvp6WmnHXxC1IZWREzv56lzOtwLANRiRjyAVAgtAKkQWgBSIbQApEJoAUiF0AKQCqEFIBVCC0AqLLeMPRx00EFFdQ8//HBtzZe+9KWisc4///yiuiVLlhTV4ROD5ZYB5EdoAUiF0AKQCqEFIBVCC0AqhBaAVAgtAKkQWgBSYXIphuS4446rrVm1alXRWFu2bCmqW7ZsWW1NV1dX0Vi33357bc1I/ttAn5hcCiA/QgtAKoQWgFQILQCpEFoAUiG0AKRCaAFIhdACkAqhBSAVZsRj2EybNq2o7u677y6qGzt2bDvt7GHOnDm1Nffee2/RWN3d3e22g74xIx5AfoQWgFQILQCpEFoAUiG0AKRCaAFIhdACkAqhBSAVQgtAKsyIR+NOPvnkorrbbruttuacc85pt52PLFiwoKhu7ty5tTUbNmxot5190dBmxNteZHuT7TW9tt1oe4Pt1dXXBZ3uFgD6UnJ6+CNJ5/Wx/bsRMan6+tfOtgUAfasNrYhYLmnzCPQCALXauRA/0/Zz1enjYR3rCAAGMNTQ+oGk4yRNktQt6db+Cm3PsN1lu+ynaALAAIYUWhGxMSJ2RUSPpDslTRmgdmFETO7rLgAADNaQQsv2+F6/nCZpTX+1ANBJY+oKbD8g6SxJR9heL+kGSWfZniQpJK2TdM3wtQgAH2NyKdI49NBDa2suuuiiorFKlni2XTTW0qVLa2umTp1aNBb2wHLLAPIjtACkQmgBSIXQApAKoQUgFUILQCqEFoBUCC0AqRBaAFJhRjz2Se+//35tzZgxtZ9ykyTt3Lmztubcc88tGutXv/pVUd0+ghnxAPIjtACkQmgBSIXQApAKoQUgFUILQCqEFoBUCC0AqZTNngOG0SmnnFJU99WvfrW25rTTTisaq3TiaIm1a9fW1ixfvrxj77ev40gLQCqEFoBUCC0AqRBaAFIhtACkQmgBSIXQApAKoQUgFUILQCrMiMeQnHDCCbU1M2fOLBrrK1/5SlHdkUceWVTXKbt27Sqq6+7urq3p6elptx1UONICkAqhBSAVQgtAKoQWgFQILQCpEFoAUiG0AKRCaAFIhcml+5CSyZnTp08vGqtk4uiECROKxmpCV1dXbc3cuXOLxlq8eHG77WAQONICkEptaNk+2vYy22ttv2B7VrX9cNuP2X65+n7Y8LcLYF9XcqS1U9J1ETFR0h9Jutb2REnXS3o8Io6X9Hj1awAYVrWhFRHdEbGqerxN0ouSjpJ0saR7qrJ7JF0yTD0CwEcGdU3L9gRJp0paIWlcROz+ePsbksZ1tjUA+P+K7x7aPljSzyV9MyK22v7ouYgI29HP62ZImtFuowAgFR5p2d5frcC6PyIerDZvtD2+en68pE19vTYiFkbE5IiY3ImGAezbSu4eWtJdkl6MiNt6PbVY0hXV4yskPdT59gBgTyWnh2dIulzS87ZXV9vmSJon6We2r5L0mqTLhqVDAOjFEX1eihqeN+vnuhf6N25c/f2NiRMnFo31/e9/v7bmxBNPLBqrCStWrKitufnmm4vGeuih+hMDlkhu3Mq+LisxIx5AKoQWgFQILQCpEFoAUiG0AKRCaAFIhdACkAqhBSAVQgtAKqwR32GHH354Ud2CBQuK6iZNmlRbc+yxxxaNNdKeeuqporpbb721qO7RRx+trXnvvfeKxkJeHGkBSIXQApAKoQUgFUILQCqEFoBUCC0AqRBaAFIhtACkwuRSSV/4wheK6mbPnl1bM2XKlKKxjjrqqKK6kfbuu+8W1c2fP7+25qabbioaa8eOHUV1gMSRFoBkCC0AqRBaAFIhtACkQmgBSIXQApAKoQUgFUILQCqEFoBUmBEvadq0aR2t66S1a9fW1jzyyCNFY+3cubO2pnTp4y1bthTVAZ3GkRaAVAgtAKkQWgBSIbQApEJoAUiF0AKQCqEFIBVCC0AqjoiRezN75N4MQHYrI2Ly3hs50gKQSm1o2T7a9jLba22/YHtWtf1G2xtsr66+Lhj+dgHs60o+e7hT0nURscr2WEkrbT9WPffdiLhl+NoDgD3VhlZEdEvqrh5vs/2ipNH5868AfOIN6pqW7QmSTpW0oto00/ZzthfZPqyf18yw3WW7q71WAWAQdw9tHyzpCUlzI+JB2+MkvSkpJP2DpPERcWXNGNw9BFBq6HcPbe8v6eeS7o+IByUpIjZGxK6I6JF0p6SyH60MAG0ouXtoSXdJejEibuu1fXyvsmmS1nS+PQDYU8ndwzMkXS7pedurq21zJE23PUmt08N1kq4Zhv4AYA/MiAcwWjEjHkB+hBaAVAgtAKkQWgBSIbQApEJoAUiF0AKQCqEFIBVCC0AqhBaAVAgtAKkQWgBSIbQApEJoAUiF0AKQCqEFIBVCC0AqhBaAVErWiO+kNyW9tte2I6rtWWXuP3PvEv03bbj7/1xfG0d0jfg+G7C7+loHOovM/WfuXaL/pjXVP6eHAFIhtACkMhpCa2HTDbQpc/+Ze5fov2mN9N/4NS0AGIzRcKQFAMUILQCpEFoAUiG0AKRCaAFI5f8AkujrbmNYZcsAAAAASUVORK5CYII=\n"
-     },
-     "metadata": {
-      "needs_background": "light"
-     },
-     "output_type": "display_data"
-    }
-   ],
-   "execution_count": 4
+   ]
   },
   {
    "cell_type": "markdown",
@@ -150,24 +124,14 @@
   },
   {
    "cell_type": "code",
+   "execution_count": 5,
    "id": "51a7b261",
-   "metadata": {
-    "ExecuteTime": {
-     "end_time": "2024-07-29T10:05:01.919648Z",
-     "start_time": "2024-07-29T10:05:01.777546Z"
-    }
-   },
+   "metadata": {},
+   "outputs": [],
    "source": [
     "from cirkit.templates.region_graph import QuadTree\n",
-<<<<<<< HEAD
-    "region_graph = QuadTree(shape=(height, height))"
-   ],
-   "outputs": [],
-   "execution_count": 5
-=======
     "region_graph = QuadTree(shape=(height, width))"
    ]
->>>>>>> 9cd56764
   },
   {
    "cell_type": "markdown",
@@ -179,26 +143,16 @@
   },
   {
    "cell_type": "code",
+   "execution_count": 6,
    "id": "ec3a1ea4",
-   "metadata": {
-    "ExecuteTime": {
-     "end_time": "2024-07-29T10:05:01.923027Z",
-     "start_time": "2024-07-29T10:05:01.921033Z"
-    }
-   },
-   "source": [
-<<<<<<< HEAD
-    "from cirkit.templates.region_graph import RandomBinaryTree, PoonDomingos"
-   ],
-   "outputs": [],
-   "execution_count": 6
-=======
+   "metadata": {},
+   "outputs": [],
+   "source": [
     "from cirkit.templates.region_graph import RandomBinaryTree, PoonDomingos\n",
     "# num_variables = height * width\n",
     "# max_depth = int(np.ceil(np.log2(num_variables)))\n",
     "# region_graph = RandomBinaryTree(num_variables, depth=max_depth, seed=42)"
    ]
->>>>>>> 9cd56764
   },
   {
    "cell_type": "markdown",
@@ -220,36 +174,23 @@
   },
   {
    "cell_type": "code",
+   "execution_count": 7,
    "id": "ac0a1895-999f-47af-8c6f-57242726540a",
-   "metadata": {
-    "ExecuteTime": {
-     "end_time": "2024-07-29T10:05:01.942566Z",
-     "start_time": "2024-07-29T10:05:01.923623Z"
-    }
-   },
+   "metadata": {},
+   "outputs": [],
    "source": [
     "from cirkit.utils.scope import Scope\n",
-<<<<<<< HEAD
-    "from cirkit.symbolic.parameters import LogSoftmaxParameter, ExpParameter, Parameter, SoftmaxParameter\n",
-    "from cirkit.symbolic.layers import CategoricalLayer, DenseLayer, HadamardLayer, MixingLayer\n",
-=======
     "from cirkit.symbolic.parameters import SoftmaxParameter, ExpParameter, TensorParameter, Parameter\n",
     "from cirkit.symbolic.layers import CategoricalLayer, DenseLayer, KroneckerLayer, MixingLayer\n",
->>>>>>> 9cd56764
     "from cirkit.symbolic.initializers import NormalInitializer"
-   ],
-   "outputs": [],
-   "execution_count": 7
-  },
-  {
-   "cell_type": "code",
+   ]
+  },
+  {
+   "cell_type": "code",
+   "execution_count": 8,
    "id": "c96b9dfc-83a6-43ba-b20d-48d6dd79e663",
-   "metadata": {
-    "ExecuteTime": {
-     "end_time": "2024-07-29T10:05:01.949067Z",
-     "start_time": "2024-07-29T10:05:01.943376Z"
-    }
-   },
+   "metadata": {},
+   "outputs": [],
    "source": [
     "def categorical_layer_factory(\n",
     "    scope: Scope,\n",
@@ -278,15 +219,10 @@
     ") -> DenseLayer:\n",
     "    return DenseLayer(\n",
     "        scope, num_input_units, num_output_units,\n",
-<<<<<<< HEAD
-    "        parameterization=lambda p: Parameter.from_unary(p, SoftmaxParameter(p.shape)),\n",
-    "        initializer=NormalInitializer(0.0, 1e-1)\n",
-=======
     "        weight_factory=lambda shape: Parameter.from_unary(\n",
     "            ExpParameter(shape),\n",
     "            TensorParameter(*shape, initializer=NormalInitializer(0.0, 1e-1))\n",
     "        )\n",
->>>>>>> 9cd56764
     "    )\n",
     "\n",
     "\n",
@@ -295,19 +231,12 @@
     ") -> MixingLayer:\n",
     "    return MixingLayer(\n",
     "        scope, num_units, arity,\n",
-<<<<<<< HEAD
-    "        parameterization=lambda p: Parameter.from_unary(p, SoftmaxParameter(p.shape)),\n",
-    "        initializer=NormalInitializer(0.0, 1e-1)\n",
-=======
     "        weight_factory=lambda shape: Parameter.from_unary(\n",
     "            ExpParameter(shape),\n",
     "            TensorParameter(*shape, initializer=NormalInitializer(0.0, 1e-1))\n",
     "        )\n",
->>>>>>> 9cd56764
     "    )"
-   ],
-   "outputs": [],
-   "execution_count": 8
+   ]
   },
   {
    "cell_type": "markdown",
@@ -319,28 +248,20 @@
   },
   {
    "cell_type": "code",
+   "execution_count": 9,
    "id": "97be2b8f-0012-46ed-9f03-26a7a4729b61",
-   "metadata": {
-    "ExecuteTime": {
-     "end_time": "2024-07-29T10:05:01.963116Z",
-     "start_time": "2024-07-29T10:05:01.949714Z"
-    }
-   },
+   "metadata": {},
+   "outputs": [],
    "source": [
     "from cirkit.symbolic.circuit import Circuit"
-   ],
-   "outputs": [],
-   "execution_count": 9
-  },
-  {
-   "cell_type": "code",
+   ]
+  },
+  {
+   "cell_type": "code",
+   "execution_count": 10,
    "id": "52c88f38-1552-4d13-b62d-931493c07c69",
-   "metadata": {
-    "ExecuteTime": {
-     "end_time": "2024-07-29T10:05:02.006507Z",
-     "start_time": "2024-07-29T10:05:01.963745Z"
-    }
-   },
+   "metadata": {},
+   "outputs": [],
    "source": [
     "symbolic_circuit = Circuit.from_region_graph(\n",
     "    region_graph,\n",
@@ -351,9 +272,7 @@
     "    prod_factory=kronecker_layer_factory,\n",
     "    mixing_factory=mixing_layer_factory\n",
     ")"
-   ],
-   "outputs": [],
-   "execution_count": 10
+   ]
   },
   {
    "cell_type": "markdown",
@@ -365,19 +284,9 @@
   },
   {
    "cell_type": "code",
+   "execution_count": 11,
    "id": "23570bfd-a64e-4e19-ba4c-30e489e9d08d",
-   "metadata": {
-    "ExecuteTime": {
-     "end_time": "2024-07-29T10:05:02.020893Z",
-     "start_time": "2024-07-29T10:05:02.007312Z"
-    }
-   },
-   "source": [
-    "print(f'Smooth: {symbolic_circuit.is_smooth}')\n",
-    "print(f'Decomposable: {symbolic_circuit.is_decomposable}')\n",
-    "print(f'Number of variables: {symbolic_circuit.num_variables}')\n",
-    "print(f'Number of channels per variable: {symbolic_circuit.num_channels}')"
-   ],
+   "metadata": {},
    "outputs": [
     {
      "name": "stdout",
@@ -390,7 +299,12 @@
      ]
     }
    ],
-   "execution_count": 11
+   "source": [
+    "print(f'Smooth: {symbolic_circuit.is_smooth}')\n",
+    "print(f'Decomposable: {symbolic_circuit.is_decomposable}')\n",
+    "print(f'Number of variables: {symbolic_circuit.num_variables}')\n",
+    "print(f'Number of channels per variable: {symbolic_circuit.num_channels}')"
+   ]
   },
   {
    "cell_type": "markdown",
@@ -410,27 +324,16 @@
   },
   {
    "cell_type": "code",
+   "execution_count": 12,
    "id": "a9ea4a4a-649d-462f-bcfd-20a12bd8a052",
-   "metadata": {
-    "ExecuteTime": {
-     "end_time": "2024-07-29T10:05:02.031099Z",
-     "start_time": "2024-07-29T10:05:02.021697Z"
-    }
-   },
+   "metadata": {},
+   "outputs": [],
    "source": [
     "import torch\n",
     "device = torch.device('cuda')  # The device to use\n",
     "torch.manual_seed(42)\n",
-<<<<<<< HEAD
-    "if 'cuda' in device.type:\n",
-    "    torch.cuda.manual_seed(42)"
-   ],
-   "outputs": [],
-   "execution_count": 12
-=======
     "torch.cuda.manual_seed(42)"
    ]
->>>>>>> 9cd56764
   },
   {
    "cell_type": "markdown",
@@ -442,28 +345,18 @@
   },
   {
    "cell_type": "code",
+   "execution_count": 13,
    "id": "af58c11e",
-   "metadata": {
-    "ExecuteTime": {
-     "end_time": "2024-07-29T10:05:02.050906Z",
-     "start_time": "2024-07-29T10:05:02.031666Z"
-    }
-   },
+   "metadata": {},
+   "outputs": [],
    "source": [
     "from cirkit.pipeline import PipelineContext"
-   ],
-   "outputs": [],
-   "execution_count": 13
-  },
-  {
-   "cell_type": "code",
+   ]
+  },
+  {
+   "cell_type": "code",
+   "execution_count": 14,
    "id": "c0a1892e-4a65-4759-bb3a-ccbe6f5e515c",
-<<<<<<< HEAD
-   "metadata": {
-    "ExecuteTime": {
-     "end_time": "2024-07-29T10:05:02.708666Z",
-     "start_time": "2024-07-29T10:05:02.051650Z"
-=======
    "metadata": {},
    "outputs": [
     {
@@ -473,9 +366,8 @@
       "CPU times: user 2.43 s, sys: 395 ms, total: 2.83 s\n",
       "Wall time: 2.73 s\n"
      ]
->>>>>>> 9cd56764
-    }
-   },
+    }
+   ],
    "source": [
     "%%time\n",
     "ctx = PipelineContext(\n",
@@ -490,18 +382,7 @@
     "# from cirkit.pipeline import compile\n",
     "# with PipelineContext(backend='torch', fold=True, semiring='lse-sum') as ctx:\n",
     "#    circuit = compile(symbolic_circuit)"
-   ],
-   "outputs": [
-    {
-     "name": "stdout",
-     "output_type": "stream",
-     "text": [
-      "CPU times: user 634 ms, sys: 22.4 ms, total: 656 ms\n",
-      "Wall time: 654 ms\n"
-     ]
-    }
-   ],
-   "execution_count": 14
+   ]
   },
   {
    "cell_type": "markdown",
@@ -513,16 +394,9 @@
   },
   {
    "cell_type": "code",
+   "execution_count": 15,
    "id": "36f0d55e-05c3-42ac-a63c-326f8446f90d",
-   "metadata": {
-    "ExecuteTime": {
-     "end_time": "2024-07-29T10:05:02.712918Z",
-     "start_time": "2024-07-29T10:05:02.710290Z"
-    }
-   },
-   "source": [
-    "print(len(list(symbolic_circuit.layers)))"
-   ],
+   "metadata": {},
    "outputs": [
     {
      "name": "stdout",
@@ -533,14 +407,10 @@
      ]
     }
    ],
-<<<<<<< HEAD
-   "execution_count": 15
-=======
    "source": [
     "print(len(list(symbolic_circuit.layers)))\n",
     "print(sum(p.numel() for p in circuit.parameters() if p.requires_grad))"
    ]
->>>>>>> 9cd56764
   },
   {
    "cell_type": "markdown",
@@ -552,21 +422,11 @@
   },
   {
    "cell_type": "code",
+   "execution_count": 16,
    "id": "cc7965af-05d3-472f-84cb-7c3d80da52fc",
    "metadata": {
-<<<<<<< HEAD
-    "ExecuteTime": {
-     "end_time": "2024-07-29T10:05:02.722401Z",
-     "start_time": "2024-07-29T10:05:02.713634Z"
-    }
-   },
-   "source": [
-    "print(circuit)"
-   ],
-=======
     "scrolled": true
    },
->>>>>>> 9cd56764
    "outputs": [
     {
      "name": "stdout",
@@ -586,7 +446,7 @@
       "      (weight): TorchParameter(\n",
       "        (_nodes): ModuleList(\n",
       "          (0): TorchTensorParameter()\n",
-      "          (1): TorchSoftmaxParameter()\n",
+      "          (1): TorchExpParameter()\n",
       "        )\n",
       "      )\n",
       "    )\n",
@@ -595,7 +455,7 @@
       "      (weight): TorchParameter(\n",
       "        (_nodes): ModuleList(\n",
       "          (0): TorchTensorParameter()\n",
-      "          (1): TorchSoftmaxParameter()\n",
+      "          (1): TorchExpParameter()\n",
       "        )\n",
       "      )\n",
       "    )\n",
@@ -604,7 +464,7 @@
       "      (weight): TorchParameter(\n",
       "        (_nodes): ModuleList(\n",
       "          (0): TorchTensorParameter()\n",
-      "          (1): TorchSoftmaxParameter()\n",
+      "          (1): TorchExpParameter()\n",
       "        )\n",
       "      )\n",
       "    )\n",
@@ -612,7 +472,7 @@
       "      (weight): TorchParameter(\n",
       "        (_nodes): ModuleList(\n",
       "          (0): TorchTensorParameter()\n",
-      "          (1): TorchSoftmaxParameter()\n",
+      "          (1): TorchExpParameter()\n",
       "        )\n",
       "      )\n",
       "    )\n",
@@ -621,7 +481,7 @@
       "      (weight): TorchParameter(\n",
       "        (_nodes): ModuleList(\n",
       "          (0): TorchTensorParameter()\n",
-      "          (1): TorchSoftmaxParameter()\n",
+      "          (1): TorchExpParameter()\n",
       "        )\n",
       "      )\n",
       "    )\n",
@@ -630,7 +490,7 @@
       "      (weight): TorchParameter(\n",
       "        (_nodes): ModuleList(\n",
       "          (0): TorchTensorParameter()\n",
-      "          (1): TorchSoftmaxParameter()\n",
+      "          (1): TorchExpParameter()\n",
       "        )\n",
       "      )\n",
       "    )\n",
@@ -638,7 +498,7 @@
       "      (weight): TorchParameter(\n",
       "        (_nodes): ModuleList(\n",
       "          (0): TorchTensorParameter()\n",
-      "          (1): TorchSoftmaxParameter()\n",
+      "          (1): TorchExpParameter()\n",
       "        )\n",
       "      )\n",
       "    )\n",
@@ -647,7 +507,7 @@
       "      (weight): TorchParameter(\n",
       "        (_nodes): ModuleList(\n",
       "          (0): TorchTensorParameter()\n",
-      "          (1): TorchSoftmaxParameter()\n",
+      "          (1): TorchExpParameter()\n",
       "        )\n",
       "      )\n",
       "    )\n",
@@ -656,7 +516,7 @@
       "      (weight): TorchParameter(\n",
       "        (_nodes): ModuleList(\n",
       "          (0): TorchTensorParameter()\n",
-      "          (1): TorchSoftmaxParameter()\n",
+      "          (1): TorchExpParameter()\n",
       "        )\n",
       "      )\n",
       "    )\n",
@@ -664,7 +524,7 @@
       "      (weight): TorchParameter(\n",
       "        (_nodes): ModuleList(\n",
       "          (0): TorchTensorParameter()\n",
-      "          (1): TorchSoftmaxParameter()\n",
+      "          (1): TorchExpParameter()\n",
       "        )\n",
       "      )\n",
       "    )\n",
@@ -673,7 +533,7 @@
       "      (weight): TorchParameter(\n",
       "        (_nodes): ModuleList(\n",
       "          (0): TorchTensorParameter()\n",
-      "          (1): TorchSoftmaxParameter()\n",
+      "          (1): TorchExpParameter()\n",
       "        )\n",
       "      )\n",
       "    )\n",
@@ -682,7 +542,7 @@
       "      (weight): TorchParameter(\n",
       "        (_nodes): ModuleList(\n",
       "          (0): TorchTensorParameter()\n",
-      "          (1): TorchSoftmaxParameter()\n",
+      "          (1): TorchExpParameter()\n",
       "        )\n",
       "      )\n",
       "    )\n",
@@ -690,7 +550,7 @@
       "      (weight): TorchParameter(\n",
       "        (_nodes): ModuleList(\n",
       "          (0): TorchTensorParameter()\n",
-      "          (1): TorchSoftmaxParameter()\n",
+      "          (1): TorchExpParameter()\n",
       "        )\n",
       "      )\n",
       "    )\n",
@@ -699,7 +559,7 @@
       "      (weight): TorchParameter(\n",
       "        (_nodes): ModuleList(\n",
       "          (0): TorchTensorParameter()\n",
-      "          (1): TorchSoftmaxParameter()\n",
+      "          (1): TorchExpParameter()\n",
       "        )\n",
       "      )\n",
       "    )\n",
@@ -708,7 +568,7 @@
       "      (weight): TorchParameter(\n",
       "        (_nodes): ModuleList(\n",
       "          (0): TorchTensorParameter()\n",
-      "          (1): TorchSoftmaxParameter()\n",
+      "          (1): TorchExpParameter()\n",
       "        )\n",
       "      )\n",
       "    )\n",
@@ -716,7 +576,7 @@
       "      (weight): TorchParameter(\n",
       "        (_nodes): ModuleList(\n",
       "          (0): TorchTensorParameter()\n",
-      "          (1): TorchSoftmaxParameter()\n",
+      "          (1): TorchExpParameter()\n",
       "        )\n",
       "      )\n",
       "    )\n",
@@ -725,7 +585,9 @@
      ]
     }
    ],
-   "execution_count": 16
+   "source": [
+    "print(circuit)"
+   ]
   },
   {
    "cell_type": "markdown",
@@ -745,22 +607,17 @@
   },
   {
    "cell_type": "code",
+   "execution_count": 17,
    "id": "02854883",
-   "metadata": {
-    "ExecuteTime": {
-     "end_time": "2024-07-29T10:05:02.738365Z",
-     "start_time": "2024-07-29T10:05:02.723726Z"
-    }
-   },
+   "metadata": {},
+   "outputs": [],
    "source": [
     "from torch import optim\n",
     "from torch.utils.data import DataLoader\n",
     "train_dataloader = DataLoader(data_train, shuffle=True, batch_size=256, drop_last=True, num_workers=4)\n",
     "test_dataloader = DataLoader(data_test, shuffle=False, batch_size=256, num_workers=4)\n",
     "optimizer = optim.SGD(circuit.parameters(), lr=0.1, momentum=0.95)"
-   ],
-   "outputs": [],
-   "execution_count": 17
+   ]
   },
   {
    "cell_type": "markdown",
@@ -780,13 +637,8 @@
   },
   {
    "cell_type": "code",
+   "execution_count": 18,
    "id": "de1ae885-d02a-4c94-829e-dc491a8c4a8d",
-<<<<<<< HEAD
-   "metadata": {
-    "ExecuteTime": {
-     "end_time": "2024-07-29T10:05:03.969525Z",
-     "start_time": "2024-07-29T10:05:02.740698Z"
-=======
    "metadata": {},
    "outputs": [
     {
@@ -795,9 +647,8 @@
      "text": [
       "<class 'cirkit.backend.torch.circuits.TorchConstantCircuit'>\n"
      ]
->>>>>>> 9cd56764
-    }
-   },
+    }
+   ],
    "source": [
     "pf_circuit = ctx.integrate(circuit)\n",
     "\n",
@@ -818,17 +669,7 @@
     "# The type of the circuit obtained by integration of all variables is a 'constant' circuit,\n",
     "# i.e., it does not take inputs.\n",
     "print(type(pf_circuit))"
-   ],
-   "outputs": [
-    {
-     "name": "stdout",
-     "output_type": "stream",
-     "text": [
-      "<class 'cirkit.backend.torch.models.TorchConstantCircuit'>\n"
-     ]
-    }
-   ],
-   "execution_count": 18
+   ]
   },
   {
    "cell_type": "markdown",
@@ -840,30 +681,20 @@
   },
   {
    "cell_type": "code",
+   "execution_count": 19,
    "id": "8eb6683d-f7c0-4b70-afd1-912a90861c9a",
-   "metadata": {
-    "ExecuteTime": {
-     "end_time": "2024-07-29T10:05:04.057160Z",
-     "start_time": "2024-07-29T10:05:03.970284Z"
-    }
-   },
+   "metadata": {},
+   "outputs": [],
    "source": [
     "# Move circuits to device\n",
     "circuit = circuit.to(device)\n",
     "pf_circuit = pf_circuit.to(device)"
-   ],
-   "outputs": [],
-   "execution_count": 19
-  },
-  {
-   "cell_type": "code",
+   ]
+  },
+  {
+   "cell_type": "code",
+   "execution_count": 20,
    "id": "2f28e9c0",
-<<<<<<< HEAD
-   "metadata": {
-    "ExecuteTime": {
-     "end_time": "2024-07-29T10:09:15.068392Z",
-     "start_time": "2024-07-29T10:05:04.057950Z"
-=======
    "metadata": {},
    "outputs": [
     {
@@ -878,410 +709,6 @@
       "Step 600: Average NLL: 1049.757\n",
       "Step 700: Average NLL: 1031.604\n",
       "Training time: 280.9 seconds\n"
-     ]
->>>>>>> 9cd56764
-    }
-   },
-   "source": [
-<<<<<<< HEAD
-    "num_epochs = 25\n",
-=======
-    "start_time = time.perf_counter()\n",
-    "num_epochs = 3\n",
->>>>>>> 9cd56764
-    "step_idx = 0\n",
-    "running_loss = 0.0\n",
-    "for epoch_idx in range(num_epochs):\n",
-    "    for i, (batch, _) in enumerate(train_dataloader):\n",
-    "        batch = batch.to(device).unsqueeze(dim=1)   # Add a channel dimension\n",
-    "        log_output = circuit(batch)                 # Compute the log output of the circuit\n",
-    "        log_pf = pf_circuit()                       # Compute the log partition function of the circuit\n",
-    "        lls = log_output - log_pf                   # Compute the log-likelihood\n",
-    "        loss = -torch.mean(lls)   # The loss is the negative average log-likelihood\n",
-    "        loss.backward()\n",
-    "        optimizer.step()\n",
-    "        optimizer.zero_grad()\n",
-    "        running_loss += loss.detach() * len(batch)\n",
-    "        step_idx += 1\n",
-    "        if step_idx % 100 == 0:\n",
-    "            print(f\"Step {step_idx}: Average NLL: {running_loss / (100 * len(batch)):.3f}\")\n",
-<<<<<<< HEAD
-    "            running_loss = 0.0"
-   ],
-   "outputs": [
-    {
-     "name": "stdout",
-     "output_type": "stream",
-     "text": [
-      "Step 100: Average NLL: 1936.779\n",
-      "Step 200: Average NLL: 977.104\n",
-      "Step 300: Average NLL: 941.273\n",
-      "Step 400: Average NLL: 928.190\n",
-      "Step 500: Average NLL: 916.137\n",
-      "Step 600: Average NLL: 898.607\n",
-      "Step 700: Average NLL: 880.481\n",
-      "Step 800: Average NLL: 866.757\n",
-      "Step 900: Average NLL: 855.159\n",
-      "Step 1000: Average NLL: 846.530\n",
-      "Step 1100: Average NLL: 838.296\n",
-      "Step 1200: Average NLL: 834.342\n",
-      "Step 1300: Average NLL: 827.527\n",
-      "Step 1400: Average NLL: 824.455\n",
-      "Step 1500: Average NLL: 821.526\n",
-      "Step 1600: Average NLL: 814.854\n",
-      "Step 1700: Average NLL: 813.463\n",
-      "Step 1800: Average NLL: 810.195\n",
-      "Step 1900: Average NLL: 807.160\n",
-      "Step 2000: Average NLL: 803.430\n",
-      "Step 2100: Average NLL: 802.257\n",
-      "Step 2200: Average NLL: 798.566\n",
-      "Step 2300: Average NLL: 797.340\n",
-      "Step 2400: Average NLL: 794.324\n",
-      "Step 2500: Average NLL: 794.180\n",
-      "Step 2600: Average NLL: 790.885\n",
-      "Step 2700: Average NLL: 790.568\n",
-      "Step 2800: Average NLL: 788.345\n",
-      "Step 2900: Average NLL: 786.659\n",
-      "Step 3000: Average NLL: 784.027\n",
-      "Step 3100: Average NLL: 783.520\n",
-      "Step 3200: Average NLL: 783.420\n",
-      "Step 3300: Average NLL: 780.939\n",
-      "Step 3400: Average NLL: 778.712\n",
-      "Step 3500: Average NLL: 780.417\n",
-      "Step 3600: Average NLL: 779.090\n",
-      "Step 3700: Average NLL: 775.847\n",
-      "Step 3800: Average NLL: 776.698\n",
-      "Step 3900: Average NLL: 776.099\n",
-      "Step 4000: Average NLL: 775.622\n",
-      "Step 4100: Average NLL: 773.589\n",
-      "Step 4200: Average NLL: 773.345\n",
-      "Step 4300: Average NLL: 771.906\n",
-      "Step 4400: Average NLL: 771.604\n",
-      "Step 4500: Average NLL: 774.242\n",
-      "Step 4600: Average NLL: 770.058\n",
-      "Step 4700: Average NLL: 771.612\n",
-      "Step 4800: Average NLL: 770.076\n",
-      "Step 4900: Average NLL: 769.112\n",
-      "Step 5000: Average NLL: 769.952\n",
-      "Step 5100: Average NLL: 768.316\n",
-      "Step 5200: Average NLL: 765.235\n",
-      "Step 5300: Average NLL: 769.811\n",
-      "Step 5400: Average NLL: 767.615\n",
-      "Step 5500: Average NLL: 766.389\n",
-      "Step 5600: Average NLL: 766.527\n",
-      "Step 5700: Average NLL: 766.207\n",
-      "Step 5800: Average NLL: 765.227\n"
-     ]
-    }
-   ],
-   "execution_count": 20
-=======
-    "            running_loss = 0.0\n",
-    "end_time = time.perf_counter()\n",
-    "print(f\"Training time: {end_time - start_time:.1f} seconds\")"
-   ]
->>>>>>> 9cd56764
-  },
-  {
-   "cell_type": "markdown",
-   "id": "50efae6b",
-   "metadata": {},
-   "source": [
-    "We then evaluate our model on test data by computing the average log-likelihood and bits per dimension."
-   ]
-  },
-  {
-<<<<<<< HEAD
-   "metadata": {
-    "ExecuteTime": {
-     "end_time": "2024-07-29T10:09:16.029751Z",
-     "start_time": "2024-07-29T10:09:15.069468Z"
-=======
-   "cell_type": "code",
-   "execution_count": 21,
-   "id": "4e66bd8b",
-   "metadata": {},
-   "outputs": [
-    {
-     "name": "stdout",
-     "output_type": "stream",
-     "text": [
-      "Average test LL: -1024.788\n",
-      "Bits per dimension: 1.886\n"
-     ]
->>>>>>> 9cd56764
-    }
-   },
-   "cell_type": "code",
-   "source": [
-    "circuit.eval()\n",
-    "pf_circuit.eval()\n",
-    "\n",
-    "with torch.no_grad():\n",
-    "    test_lls = 0.0\n",
-    "    log_pf = pf_circuit()  # Compute the log partition function of the circuit (just once as we are evaluating)\n",
-    "    for batch, _ in test_dataloader:\n",
-    "        batch = batch.to(device).unsqueeze(dim=1)   # Add a channel dimension\n",
-    "        log_output = circuit(batch)                 # Compute the log output of the circuit\n",
-    "        lls = log_output - log_pf                   # Compute the log-likelihood\n",
-    "        test_lls += lls.sum().item()\n",
-    "    average_ll = test_lls / len(data_test)\n",
-    "    bpd = -average_ll / (num_variables * np.log(2.0))\n",
-    "    print(f\"Average test LL: {average_ll:.3f}\")\n",
-<<<<<<< HEAD
-    "    print(f\"Bits per dimension: {bpd}\")"
-   ],
-   "id": "fc335f725d9f18d4",
-=======
-    "    print(f\"Bits per dimension: {bpd:.3f}\")"
-   ]
-  },
-  {
-   "cell_type": "markdown",
-   "id": "e4b59062-a699-4785-a532-f00b03c55d13",
-   "metadata": {},
-   "source": [
-    "# Bonus: Optimize your Circuit"
-   ]
-  },
-  {
-   "cell_type": "markdown",
-   "id": "b018dd37-7be3-4e90-b912-77a68e873279",
-   "metadata": {},
-   "source": [
-    "The circuit that we learned above contains expensive kronecker product layers that can be optimized by fusing them with the dense layers.\n",
-    "In the following, we compile the circuit by activating the optimize flag of the compiler.\n",
-    "Depending on the layers being used, this will sometimes yield a different torch circuit that is more time and memory efficient."
-   ]
-  },
-  {
-   "cell_type": "code",
-   "execution_count": 22,
-   "id": "9b8eb811-f125-4787-b6cb-acfa2a084814",
-   "metadata": {},
-   "outputs": [],
-   "source": [
-    "import torch\n",
-    "device = torch.device('cuda')  # The device to use\n",
-    "torch.manual_seed(42)\n",
-    "torch.cuda.manual_seed(42)"
-   ]
-  },
-  {
-   "cell_type": "code",
-   "execution_count": 23,
-   "id": "3d0b558b-dc64-4dd8-ab4b-f898a92110f3",
-   "metadata": {},
-   "outputs": [
-    {
-     "name": "stdout",
-     "output_type": "stream",
-     "text": [
-      "CPU times: user 3.58 s, sys: 432 ms, total: 4.01 s\n",
-      "Wall time: 3.97 s\n"
-     ]
-    }
-   ],
-   "source": [
-    "%%time\n",
-    "ctx = PipelineContext(\n",
-    "    backend='torch',   # Choose the torch compilation backend\n",
-    "    fold=True,         # Fold the circuit, this is a backend-specific compilation flag\n",
-    "    optimize=True,     # Activate the optimizations provided by the torch compilation backend\n",
-    "    semiring='lse-sum' # Use the (R, +, *) semiring, where + is the log-sum-exp and * is the sum\n",
-    ")\n",
-    "circuit = ctx.compile(symbolic_circuit)\n",
-    "pf_circuit = ctx.integrate(circuit)  # The circuit computing the partition function will also be optimized"
-   ]
-  },
-  {
-   "cell_type": "markdown",
-   "id": "f03fc5a4-3a3d-4a6a-9be4-7eaf86d4b499",
-   "metadata": {},
-   "source": [
-    "The compilation step now took a few more seconds than before, in order to apply the optimizations. Note that the optimized circuit will now have the Tucker layer, which is a fused layer combining the kronecker and dense layers that is much more efficient."
-   ]
-  },
-  {
-   "cell_type": "code",
-   "execution_count": 24,
-   "id": "d171797c-a275-4166-b122-e658de04358e",
-   "metadata": {
-    "scrolled": true
-   },
-   "outputs": [
-    {
-     "name": "stdout",
-     "output_type": "stream",
-     "text": [
-      "TorchCircuit(\n",
-      "  (_nodes): ModuleList(\n",
-      "    (0): TorchCategoricalLayer(\n",
-      "      (probs): TorchParameter(\n",
-      "        (_nodes): ModuleList(\n",
-      "          (0): TorchTensorParameter()\n",
-      "          (1): TorchSoftmaxParameter()\n",
-      "        )\n",
-      "      )\n",
-      "    )\n",
-      "    (1): TorchDenseLayer(\n",
-      "      (weight): TorchParameter(\n",
-      "        (_nodes): ModuleList(\n",
-      "          (0): TorchTensorParameter()\n",
-      "          (1): TorchExpParameter()\n",
-      "        )\n",
-      "      )\n",
-      "    )\n",
-      "    (2-3): 2 x TorchTuckerLayer(\n",
-      "      (weight): TorchParameter(\n",
-      "        (_nodes): ModuleList(\n",
-      "          (0): TorchTensorParameter()\n",
-      "          (1): TorchExpParameter()\n",
-      "        )\n",
-      "      )\n",
-      "    )\n",
-      "    (4): TorchMixingLayer(\n",
-      "      (weight): TorchParameter(\n",
-      "        (_nodes): ModuleList(\n",
-      "          (0): TorchTensorParameter()\n",
-      "          (1): TorchExpParameter()\n",
-      "        )\n",
-      "      )\n",
-      "    )\n",
-      "    (5-6): 2 x TorchTuckerLayer(\n",
-      "      (weight): TorchParameter(\n",
-      "        (_nodes): ModuleList(\n",
-      "          (0): TorchTensorParameter()\n",
-      "          (1): TorchExpParameter()\n",
-      "        )\n",
-      "      )\n",
-      "    )\n",
-      "    (7): TorchMixingLayer(\n",
-      "      (weight): TorchParameter(\n",
-      "        (_nodes): ModuleList(\n",
-      "          (0): TorchTensorParameter()\n",
-      "          (1): TorchExpParameter()\n",
-      "        )\n",
-      "      )\n",
-      "    )\n",
-      "    (8-9): 2 x TorchTuckerLayer(\n",
-      "      (weight): TorchParameter(\n",
-      "        (_nodes): ModuleList(\n",
-      "          (0): TorchTensorParameter()\n",
-      "          (1): TorchExpParameter()\n",
-      "        )\n",
-      "      )\n",
-      "    )\n",
-      "    (10): TorchMixingLayer(\n",
-      "      (weight): TorchParameter(\n",
-      "        (_nodes): ModuleList(\n",
-      "          (0): TorchTensorParameter()\n",
-      "          (1): TorchExpParameter()\n",
-      "        )\n",
-      "      )\n",
-      "    )\n",
-      "    (11-12): 2 x TorchTuckerLayer(\n",
-      "      (weight): TorchParameter(\n",
-      "        (_nodes): ModuleList(\n",
-      "          (0): TorchTensorParameter()\n",
-      "          (1): TorchExpParameter()\n",
-      "        )\n",
-      "      )\n",
-      "    )\n",
-      "    (13): TorchMixingLayer(\n",
-      "      (weight): TorchParameter(\n",
-      "        (_nodes): ModuleList(\n",
-      "          (0): TorchTensorParameter()\n",
-      "          (1): TorchExpParameter()\n",
-      "        )\n",
-      "      )\n",
-      "    )\n",
-      "    (14-15): 2 x TorchTuckerLayer(\n",
-      "      (weight): TorchParameter(\n",
-      "        (_nodes): ModuleList(\n",
-      "          (0): TorchTensorParameter()\n",
-      "          (1): TorchExpParameter()\n",
-      "        )\n",
-      "      )\n",
-      "    )\n",
-      "    (16): TorchMixingLayer(\n",
-      "      (weight): TorchParameter(\n",
-      "        (_nodes): ModuleList(\n",
-      "          (0): TorchTensorParameter()\n",
-      "          (1): TorchExpParameter()\n",
-      "        )\n",
-      "      )\n",
-      "    )\n",
-      "  )\n",
-      ")\n"
-     ]
-    }
-   ],
-   "source": [
-    "print(circuit)"
-   ]
-  },
-  {
-   "cell_type": "markdown",
-   "id": "58e5f7cd-9438-45e4-b14f-c1467f78c63f",
-   "metadata": {},
-   "source": [
-    "We learn again the parameters of the circuit using the same code above."
-   ]
-  },
-  {
-   "cell_type": "code",
-   "execution_count": 25,
-   "id": "377f5c23-ea27-496f-a0a9-72b1905e56c3",
-   "metadata": {},
-   "outputs": [],
-   "source": [
-    "from torch import optim\n",
-    "from torch.utils.data import DataLoader\n",
-    "train_dataloader = DataLoader(data_train, shuffle=True, batch_size=256, drop_last=True, num_workers=4)\n",
-    "test_dataloader = DataLoader(data_test, shuffle=False, batch_size=256, num_workers=4)\n",
-    "optimizer = optim.SGD(circuit.parameters(), lr=0.1, momentum=0.95)"
-   ]
-  },
-  {
-   "cell_type": "code",
-   "execution_count": 26,
-   "id": "825e4a75-4e08-4a6a-a38b-3836f82bf8da",
-   "metadata": {},
-   "outputs": [],
-   "source": [
-    "# Move circuits to device\n",
-    "circuit = circuit.to(device)\n",
-    "pf_circuit = pf_circuit.to(device)"
-   ]
-  },
-  {
-   "cell_type": "code",
-   "execution_count": 27,
-   "id": "8c596bfe-e4c3-41b5-9428-b70616e1595b",
-   "metadata": {},
->>>>>>> 9cd56764
-   "outputs": [
-    {
-     "name": "stdout",
-     "output_type": "stream",
-     "text": [
-<<<<<<< HEAD
-      "Average test LL: -764.570\n",
-      "Bits per dimension: 1.4069399338304922\n"
-     ]
-    }
-   ],
-   "execution_count": 21
-=======
-      "Step 100: Average NLL: 3757.552\n",
-      "Step 200: Average NLL: 2248.403\n",
-      "Step 300: Average NLL: 1411.969\n",
-      "Step 400: Average NLL: 1165.565\n",
-      "Step 500: Average NLL: 1084.838\n",
-      "Step 600: Average NLL: 1049.757\n",
-      "Step 700: Average NLL: 1031.604\n",
-      "Training time: 166.5 seconds\n"
      ]
     }
    ],
@@ -1311,148 +738,324 @@
   },
   {
    "cell_type": "markdown",
-   "id": "550a89d8-26a9-4ccd-afac-23dd15e4e057",
-   "metadata": {},
-   "source": [
-    "Note that we obtained a ~1.7x speed up at training time, and the same loss value."
-   ]
->>>>>>> 9cd56764
-  },
-  {
-   "metadata": {},
-   "cell_type": "markdown",
-   "source": [
-    "## Forward Sampling from the Circuit\n",
-    "\n",
-    "To visualise the generative capabilities of the circuit, we can sample from it by performing forward sampling and plot the results. Note that the sampling operation returns samples from the leaves *and* samples from the corresponding mixtures."
-   ],
-   "id": "9b11214b2c17f2e0"
-  },
-  {
-   "metadata": {
-    "ExecuteTime": {
-     "end_time": "2024-07-29T10:09:16.227702Z",
-     "start_time": "2024-07-29T10:09:16.030589Z"
-    }
-   },
-   "cell_type": "code",
-   "source": [
-    "import einops as E\n",
-    "\n",
-    "samples = circuit.sample_forward(5)\n",
-    "leaf_samples = samples[0]\n",
-    "mixtures_samples = samples[1]\n",
-    "\n",
-    "leaf_samples = leaf_samples[:, 0, :] # Remove the channel dimension\n",
-    "samples = E.rearrange(leaf_samples, \"n (h w) -> n h w\", h=28, w=28)\n",
-    "samples = samples.cpu().numpy()\n",
-    "\n",
-    "plt.figure(figsize=(5, 1))\n",
-    "for i in range(5):\n",
-    "    plt.subplot(1, 5, i + 1)\n",
-    "    plt.imshow(samples[i], cmap=\"gray\")\n",
-    "    plt.axis(\"off\")\n",
-    "plt.show()"
-   ],
-   "id": "2bc2244ab3fc34ca",
-   "outputs": [
-    {
-     "data": {
-      "text/plain": [
-       "<Figure size 360x72 with 5 Axes>"
-      ],
-      "image/png": "iVBORw0KGgoAAAANSUhEUgAAASUAAAA+CAYAAABtAQ2bAAAAOXRFWHRTb2Z0d2FyZQBNYXRwbG90bGliIHZlcnNpb24zLjcuMywgaHR0cHM6Ly9tYXRwbG90bGliLm9yZy/OQEPoAAAACXBIWXMAAAsTAAALEwEAmpwYAAAtRklEQVR4nO2deXhb1Zn/P1e7ZEm2bMuW19hO4jhO7CyQkAABEphMgECgQNowkHShhcBACRTKMKUsfWBKW8pSCBQYyswzwLC2SYCWZiBJE7IB2RfbceJFXuRNlrXv9/dH5p6JyZ54oz99n0cPxJKuznvPue95l+/7HkmWZVJIIYUURgpUwz2AFFJIIYUjkVJKKaSQwohCSimlkEIKIwoppZRCCimMKKSUUgoppDCikFJKKaSQwoiC5kRvSpL0jecLyLIsnewzKTm/OTiZnP8/yAh/33KmLKUUUkhhRCGllFJIIYURhZRSSiGFFEYUUkophRRSOC2kpaWRk5ODTqcblOufMNA9lFCr1eTk5JBMJvH5fESjUeLxOACSJGE2m9FqtZhMJrxeL16vd5hHfPowGo3odDrMZjOS1D/GF4vFiMVieDweksnkMI3w7wOSJKHVakkkEiQSibO6lkqlwmazodFoUKvV+Hw+fD7fAI10aCFJEkajEYBEIkE8Hj+j+6NSqdBqtUet4YHCiFFKOTk5rFq1ip6eHpYvX87+/fupq6sDDmvmRYsWUVVVxYIFC/jtb3/LM888M7wDPk1IksSll17KhAkTWLJkCRaLpd/7u3fv5uDBg/z85z+nt7d3mEb59wGr1crYsWNpa2ujra3trK5ls9l48sknKSoqIj8/n+XLl/Piiy8O0EiHFkajkSuuuAJZlmltbcXpdNLa2opKpUKSpFNWUH6/n2AweNYK/3gYEKWUkZFBeno6fX19RCIRwuEwp9t9IBaLsX//fjweDx6Ph3A4LN7T6XRUVVWRn59PU1MTfX19AzHsIYUkSYwdO5YpU6ZQWFiIyWRCpfo/7zkYDCJJEqNGjcJoNBIMBgmHw/3uQwqnhkQiQTAYJBaLnfW1NBoNpaWllJSUYLfbsVqtAzDC4YFOp2PSpEkYDAY6OztZv349ra2twGFPpbS0lHg8jtfrJZFIIMsylZWVGI1GNm7cSCQSAUCW5UFTSDBASqmiooLp06ezdetWXC4XTqfztAfd3d3NkiVLAI5yX4xGIwsWLKCpqYn77ruP5ubmgRj2kEKSJObOncvcuXOJRqMkEgmhlGRZZtSoUVgsFubNm4fT6eTgwYNiJ0vh9OD3+9m3b9+AXEuj0TB27FgKCgoABi2OMhRIS0tj8eLFFBQUIMsyjz76KJs3byaZTGI0Gvn2t79NJBLhiy++IBwOE4vF+PWvf01xcTEzZ848a6vzVDEgSqmlpQVZlunq6jojK2nq1KmYzWa2bNkitPGR8Hq9/Pa3v6Wvr4/m5uZvTDxJo9FgsVgIhUJi1/b5fLz00kvk5uZy8803C79crVaTSCTYuXMnBoOBW265hRUrVoxYpWSxWFCr1fT19Z32fH/TIMsysiwjSRI5OTlMnDiRyspKsrKyMJvNNDY28t57730j7oNKpRLW0HnnncfDDz9MMBhEpVJRWlqKRqOhsrKS2tpa6uvrSUtLIyMjg3vvvZfdu3ezcuVKYcUPFgZMKbW2tmKxWNBoTu+SkiQxadIkHA4HO3bsOKZS8vl837gYEhzeVW02GyqVCp/PhyzLeDwennvuOaqrq7nxxhtRq9Vi0cfjcXbu3El1dTU33XQTjY2NrFq1arjFEJAkSTycFosFnU5HMBgkHo8LGQBhAf69BOyPpZSuv/56xowZQ25uLuvWreNPf/qTuA8KRuJ9SCQShMNh3G435513Hpdffjk9PT34fD4aGxtJT09n0qRJrF69mng8jslkwmq1cvfdd7Nu3To2btwojI/BwoAopZKSEkaPHs3ChQuxWq388z//Mz09Pcf9vFqtxmQyEYlEiEaj/PWvf0Wr1RIMBgdiOMMOlUpFVlYWOTk5TJkyherqaqqqqojH46xdu7af4t2wYQPr169nz549tLe309PTw/bt2/nOd75DTU3NMErRH5mZmUycOBG3243H46Gqqorc3FyKiorw+Xzs3buX5uZm2trauP3228nLy+PRRx/9uwjaq1QqoWCKioqYMWMG48aNIysrizVr1uDxePj5z3/OZ599xpo1a4DDcdaf/vSntLa28sILL4wIK6q3t5d7772XqqoqFi5ciCRJSJJEeno6ZrOZjIwMYUlJkoROpxOWvCRJFBUV8b3vfY+//vWvQs6vQ6PRoNFoiEajZ6yMB0QpGQwGrFYro0aNIj09vZ+1ZDabMZvNJJNJMTFKat/tduN2uwmHwyQSiX5CaDQakdaVJImsrCwkSSIej4v0eVpaGpIk0dnZOaiBtxNBpVKh0+nQ6XRotVrxX4fDgcPhoLy8nIqKCioqKli7di01NTXEYjHC4TAtLS04nU7a2to4cOAALpcLlUqF1+vls88+O6bVOBxQqVRYLBbGjx9PZ2cnHR0dlJWVkZ+fT1VVFX19fUiShMFgQKvVMmPGDIqLiyktLSUtLU1cR7E2EonEsM7ZyWC1WkVA2+FwEIvFiEaj6PV6JElCrVaL/6+trUWtVjNx4kQOHTpETk4OHo8HjUZDcXGxeMC/bkFlZ2cTi8WGVGnH43EaGxux2+1oNBqRdVPiZEajkUAggNPppKurC7/fj8vlEjSCvr4+MjMzcTgcFBYWiusmEgkikQhutxtJkvolcM4E0ok0+KkW/SkKxGw2o1Kp6OrqIplMolKpWLJkCYsXLxbcI0U5ybLMu+++yx//+Edefvllxo4dyw033EBnZycA5eXljB49mvb2dkwmE8uXL8doNOJ0OgVd4IYbbsBoNHLVVVfhcrmOObbBLm7Myspi8uTJTJgwgcrKSiZNmkR2djYGgwGNRoNOp+OFF17gpZdeIhKJEIvF8Pl86HQ6srKyWLp0KUuXLiUSidDV1cW//Mu/0NDQQF1d3WntNIMlp0qlIiMjg4suuohnn30Wj8eD2+0mOzsbk8mEVqsVciq8IGVjcrvdgmumcGLUajUdHR0sWLCAjo6O0x3OkBTkLlu2jHvuuQeAaDRKXV0dNpuN6dOn8+STT/Kb3/yGhx9+mOLiYu6++27MZjPz58+nqKiIvLw8HnvsMXbt2oXNZiMejx+VLbbb7bzyyivU19dz//33HzXPgzWXeXl5fPjhhxQXF2O1WvtZgLIsE4vFWLt2LT/84Q8JhUJEo1FMJhMajQZZlkkmk0SjUZYuXcptt90GHHZNu7q62LBhA/fccw/JZPIoJXw8HE/OAbGU4vE48XicUCgk/qZSqdDr9WRmZpKfn088HiccDrNv3z70er24MQCNjY0kk0mxgAHC4TBer1e4dG63m9zcXMrKylCpVJjNZjHpwwXFTTv//PPJycnBarUSDofp6ekhFouJ1Gl9ff1RmYtIJEJbWxs1NTVs2bIFOCxzRUUFKpWK2tra4RDpKEiShF6vF2S5jIwMLBaLILPC4XF3dHRgt9vJy8sDDi9yq9Uqvh8MBgmFQsTjcTQazaAR784GVquVsrIyysvLycnJQa1WE4vF6OzsxGQyEY/HCQQCuN1utm/fTltbG263m1AoRE1NDaFQSMiZTCaPG8KIx+PU19eLBNFQQaVSYbfbyczMBA4/d01NTeTm5qLX6+nt7aWmpoa2tjahKK1WK3q9nubmZvGsNTU1sWfPHrH5Kp6CgrOVadDIk1qtFpvNhtlsxmAwYLfbCQQCLF++nLy8PGbNmkVmZibJZJLHH38cSZL67RjNzc0i9W8ymXjxxReZMWMGd911F8XFxSSTSbZt2ybcoeGAVquloqKChx56iF27drFjxw5WrlxJZ2cnTqeTYDCI3++nu7v7uNd48803eeuttwDIzc3ljTfeoLa2lj//+c8jIg4hSRJpaWnIskxtbS2jR4+mpKSk39ja2tp49dVXmTdvHnPnzgUOm/Stra3o9Xry8/PxeDx0dHTQ1dVFS0sL0Wh0uEQ6LsaMGcODDz5IWVkZgUCAtLQ0dDod06ZNIx6PEwwGiUajyLLM66+/Dhx+AL1eLytWrAA4ah0fC729vdx///39kgNDhSM3gz/96U/87ne/44YbbqCgoICdO3fS0NAgxiRJEpdddhm5ubm89NJLIuv99ttv88c//pE5c+ZQWlrKjBkzBpQuMGhKKT09nalTp5KbmyuySt3d3Wg0GhFnUmIQ8XgclUpFcXEx0Wi0n4BKnCaZTIr40ueff86GDRtobGyks7NzWALkVquV2267jfLycg4ePIhWq2XixIns3bsXt9tNc3OzCOQr4ysvL8fhcHD++edjMBgA6Orqoquri7a2NuLxOG+88QYul2tEKCQ4HC9UmOilpaVkZGQA9DPRs7KymD17NocOHeLhhx8GDscSFfdaye6EQiE+++wz9u/f38+qHino6upi9erVXH755YwdO5Z33nkHp9OJxWIhGo3S29vLxo0bgaOtAeXfpzpvw5GRi8fjHDhwgEQiQWFhIcFgkN7eXtavX4/VaqWjowOPx9NPlh07dpCfn88dd9yBwWBAlmURi2prayMSiQhrOCcnB5/PRyAQOKtxnrVSUqvV/YLYCiwWC5MmTSI3N5dkMsnu3btxOp1otVrS0tIwmUzC9JNlGa1WS2lpKT6fD5fLJSbNYDBgMplIJpPib5s2beKZZ56hr69v2HZci8XCnXfeiVar5YsvvqCkpISKigrg8E7Y1tbWb2wKo7u6upr77ruP9PR0APbt20dNTQ1ffvklTU1NvPXWWyMqC2kwGLj44osZN24cpaWlwP8FrBXYbDYuvvhinnjiCZ588kkACgsLWbRoEUajkcbGRgKBAOFwmDVr1vDll18OiywnQ09PD6tXr6ayshK9Xs8HH3zAunXryMvLIxKJ0N7ePiItvFNFPB4XG2hhYSHRaJS+vj62bt0KHFtR7tq1C7fbzauvvkp+fr6IGSWTSX79619TX1+PSqXCaDSK2tVhVUrnnnsujz32GG+88QZvvPFGv/c6OztZsWIFubm5zJ07F51OJ3xak8lEc3MzBoOBqqoq8Z1kMonD4WDp0qVs2bKFbdu2cd999zFu3Djeffdd/H4/ADfccANTp07lwQcfHNYFLssy6enpTJ8+nfXr1/Pqq6/y6aef4nQ6j3IpZVlm69atdHR0cOedd2KxWAiHwxQUFJCZmcnKlSv54osvRtyiDwaDvP/++5x33nlUV1eLXRIOlwbt3LkTr9eL2+2mvr5efE/ZpBobG1m+fDl6vR6dTndCV3a4YTabqaqqwmKx4Ha7gcObbnNzs8gwHblZqlQqQqHQiLFqTwaNRsOYMWMoLi4WnKtJkyaxZMkSMjMzuffee0UczGQyYTabufjiixk/fjwmk6mfuylJEtXV1WRnZ4tC5cbGxgHhL52VUjKbzYwfP57s7GzxN8WUU1wutVqN0WjEZDKJlGNfXx/19fX4fD6MRqMgEPr9fmw2GxUVFfT09NDV1cXo0aMZPXo0NptNUABKS0spKioiKyvrrG/A2UKtVmM2m+ns7GTLli2EQiEMBoMgSx6Jrq4u1Gq1KMNRrEaLxUIymSQYDIr4DRwOhg83LSAWi1FbW4vNZsPpdPZTSpFIhP3799PX10d3d3e/bJrymXA4TFtbm+DEjES3TelQUVBQQFlZmWDhW61WMjMzOXjw4FEJFZVKhUajwWq1EovFRpR1ezwomVS9Xk9nZ6eg1YwaNYqcnBxB5ZEkiczMTAoLC5k8eTIVFRXIsixctUAggN/vJ5lMotPpBLXnWGv+THBWSmnTpk1ccMEF/Vo56PV6Zs2axTnnnMPtt99ORkYGarWaGTNmkJuby/e//316enrQ6XSieFdZwMlkkkgkgsFg4LbbbuOXv/wlP/vZz3jxxRd58cUXKSwsFCnMkZC9kSQJj8fDzp072b17N+3t7Tz00EMUFBSwePFiurq6jvpOZ2cnCxYsoKqqittvv53x48czevRopkyZgk6nIy0tDbVajUaj4fPPP2fz5s3DINn/QVFKDQ0NfPzxx0e9r1gPyWRS7JJarRa9Xg8c5vksXLiQP//5z3zyySfDXkyttN04sm2H3W5nxYoVFBQUYDQa6evrw+PxsGjRImbNmsX9998vLCcFoVAIi8XCTTfdRGdn5zeizERpw9LU1MS//du/UVNTw6FDh7j11ltRq9Vi09Tr9dx8883ceeedGI1GkskktbW1aLVacnJyeOWVV3jttdcE36m5uXlALcazUkpKWvtIKJXI5eXlIqXq9/vp7OzE7XYzefJkWltbaWxsRK1Wo9VqmTBhAlarlfb2dhwOB9FolLS0NAoKCsjOzsbr9WK324nFYqxZs4aSkhKKiorOSvCBglLflp+fT3l5OaWlpf12na8jmUzicrnIysqivb2dwsJCEW9Sq9UcPHhQxF8Ud3W4oZBVTxYrUB747Oxs7HY7arUaOOzqJBIJ/H7/sFI4AMG3OfIBUqvVguwqSZKo38zLy0On05GTk0MikeinUJWyILfb/Y2pxZRlGZ/PR09PD42NjbjdbqLRaD+XOjs7m6lTp1JZWUlubi6SJBGLxTCbzXg8HrZu3UpNTQ2tra3EYjG0Wi09PT0DSoQd8Oyb2WxmyZIlGAwGtmzZgt1uJzs7m48++oje3l6ee+45mpubefrpp3G5XPT09PDkk08yadIk3n33Xfr6+nC73aKVx5VXXonH4yEtLY0tW7bw3e9+l2XLlnHnnXcO9NDPCBkZGUybNg2TycS4ceOoqKgQLN4TwefzsXv3bkaNGoUkScyfP5+uri5uvfVWDhw4QE1NzYiqmToV6PV6jEYjkyZNYty4cYKfpHB3RoLrppAET/Q+HFawJSUl5OXlMW3aNPbv339U/DIUCrFq1apjJnpGImKxGIcOHaKpqQmn03nMTaayspJnnnmGnJwcsYa1Wi2VlZVs2LCBX/ziF7S3twMIT2CgZR9wpaR0t1NiQ1qtFq1Wi8FgELGmwsJCFi5cyKFDh2hubsbj8XDgwAGqq6tJJpPEYjHxsJaVlREOh9HpdJSWlrJs2TIyMzP5+OOPmT59Orm5ubz//vtnHfE/W5mVSVTiEeedd54IGpaWljJq1Cj27t1Le3s7X375JaFQiIaGBjwej5h8g8HAhRdeiMlkYv/+/cMmz5ninHPOYebMmWzbto29e/fi8/kwGAyMGTMGm812StfQ6/VMmzYNv9/Pjh07BnfA/4t4PE5dXR01NTVs2LCBc889l2nTpqHT6QgEAjQ0NByTh6PEWb4JCgkOW4R5eXmEQiH0en2/oLTVauUHP/gB1dXV2O12jEajkMvr9fLKK6+I9atY8IMl96DwlDQaDenp6WRkZIigmF6vR6/Xo1KpyMvL45prrhHp8J6eHrxeL1dffTVpaWn9amdGjRoFHH7wS0pK+PGPf8xHH33EX/7yF6644gpmzZrFX/7yl2FRSsoOKUkS2dnZZGVloVKpSCaTzJw5U8TaLrnkEmbNmsXbb7/Nzp072bt3L+FwmMbGRsELURIE559/PolEgrfffnvELfaTlQ9MmTKFxYsXs2nTJg4ePIjX68VoNFJcXCz4TSeDXq/nggsuwOVysXPnziG5B7FYjAMHDtDU1MSvfvUrfvaznzFv3jwkSSIajXLo0KHjkgOHi7h7JlCUkt/vF40EFVgsFu666y4KCgr6JTNkWaavr49nnnnmm9VP6Uh4vV6eeuoppk6dyo033sg777zDf/3Xf+FyuTAYDMycOZNgMMj//M//kJeXh8PhYM2aNaJ+pry8nOuvv5709HQsFgtr1qzB7XYzZcoUIpEIjY2NaLVarrnmGsaPH08gEBCxi6FEX18fTzzxBOeeey7f//73UalU4gEymUxcd911ws/OzMwUGZ6ysjKuuuoqEokEZrMZr9fLu+++y+TJk9FoNHzwwQfs3bt3xCkku93OOeecQ319PfX19aKfktfrFW5mW1sbO3bswOv10tfXxy9+8QtRMN3Q0HBKv5NMJunt7R3SOI3CzFc2w/fff5/a2lrmzp2LwWA4aQZUrVZjMBiIRqMjXkklk0nsdjtXX301GzduFCVOynpWim3PPfdcpk6dKsiSQ4kBV0rRaJQvvvgCgAsvvJCdO3eydu1aLBYLubm5+P1+PB4PDQ0NmEwmCgoKaGtro6GhQRTtTp48mdLSUkwmE729vXR2dhIOh4lEIng8HqxWq9D0Rz4UQ4loNMqWLVsEFV+pD1NM4qKiItEGIhAI0NLSgtfrJRqNkp2dTTKZxGAwEI/H6erqwul0AofJlI2NjSdUSqda8HiqUNxOrVaL0WgkGo0SiUREgW04HEaj0ZCRkSGY6EqG8EgEg0G6urqwWq3k5OTQ3t5OMBjk4MGD4r4obYADgcAxZRgspaSUyyjjVtj2GRkZ5OXlEYvFSCaT2Gw2AoEAtbW1TJgwAZvNhsPhEJXyCrq7u4lGo9jtdvR6PWazWbDzRyoSiYSoHEhPTyc7OxuHwyESTvX19XR2duJyuTCbzdjtduBwxjgnJ0d4AUf2/1ISAAP5DA5Il4CvQ6fTodfrsVgsgna+dOlSzj33XObPn49OpyMUChEOhwkGgyxdupTt27dz3XXX4fP5WL9+PXfccQdLly4VmRC73S4yAc888wy/+93vBL+ps7PzuDdlMLsEKKlvq9XKhAkTqKio4PPPP0eSJFauXElaWhoNDQ288cYbvPnmm4IYmZmZicViweFwcO211zJ//nzuu+8+Pv/8c1wul8h2HQtKyvbrnzkbOa1WKz/84Q+prKzksssu46uvvuKrr76ipaWF7u5uPv30U2KxWL/fVXhHR9732bNnM2fOHC677DIKCwvRaDQ0NDTwwQcfsGHDBrZs2cI111yD3W7nzTffPGZ2UYlJHkkxOBJn2iVAKXvJz8+npKSELVu28OWXX/LII49QWFjId7/7XcxmM1dddRVTpkyhqqqKQ4cOEQqFKC8vR6vVCiWaTCZZsmQJ+/fv5w9/+IPgzP3mN7/h6aefPtHwTgmD2fFBUTThcJgbb7yRRYsWkZubiyzLfPzxx+zevZv33nsPnU4nNiC73c6rr74qwjFK0sLpdNLS0sJTTz2Fx+M57QzcoHYJ+Dqi0SjRaFTEVCRJEsWpSosThXCoVNSr1WoqKysJh8MEAgHh4k2cOBGz2czGjRtRq9XYbDZaWlpEixO9Xs9FF12Ez+fjq6++GgxxjgtFKYRCITQaDZmZmXi9XgKBAN3d3YJcFggEhD+umMLRaBStVovX6yUUCuF2u+nu7j4lvseRPv9AQWlBolKphEXq9Xrx+/2i28GRMYhjFZMaDAbRbyc/Px84HESeMmUKTqeTvXv3CkV0vAUsy/KgEBGVjg52ux2Hw8HEiRNJS0vDYDDg9Xrp7OzE6/XS0tIigr1erxefz0dfXx8Wi4WSkhICgQBer1f0VSoqKsJmsx112MXXofQZGs5MXTKZ7EdwVagnNpsNtVotTn9R5vzI7ynE13379lFYWEhpaSmHDh3C7XYPuExDcsSSLMts2rSJnp4ebrjhBnG8UHd3N7W1tQQCAUwmk6hWliSJRx99lMWLF/P8889TXl7Oj370IzQaDRdeeGE/5ZOdnc2///u/s2fPHr71rW8NeeMws9lMZWUlc+bM4YorruDTTz+lpqaGXbt2MXbsWMaNG9fvOKVkMkl3d7coUN27dy/FxcX4/X7UavVJXTPFQhlIKD1xlFIgpYOiz+cTbs6pwOFwUF1djcViETLk5eXx7W9/G7fbzd69e9m8efNRi34ooFKpSE9Px2azkZ6ezoIFC8jLy+P111/nq6++IhgM0tnZyUsvvST6RxUXF+PxeHjyyScpLi5m2bJlNDc3U1NTg8fjEWREr9fL73//exG2OBaUwvJQKDRimtvV1tby0UcfUVBQgMVi4b//+79pbW09am6i0Sjbtm2jqamJX/7ylzz00EM88MADbNiwgTVr1gx4CGVIlJJKpWLevHmcc845hEIh+vr6SE9Px+fz0d7eLljBXq+XjIwMrFYrs2fPFn13mpub+dGPfkRLSwvr168XPAk4fHLFH/7wB9rb24cltqRQGDZu3MihQ4dEhf8HH3xARkYGdrudDRs2iM8bjUYuueQSHA4HlZWVjB07lpKSklOuo1JqsAaUrKbRMG7cOADWrl2Lw+Hg7rvvpre3l+7ubv7jP/7jlIicGRkZFBcXYzQa+ylOhTIxfvx41Go1PT09tLe3D+nDmUwm8Xg8ZGRkCKtFo9EwdepUsrKy8Hq9dHR00NLSgs1mE2VASjBfiYF1dnaya9euflUMiUTipO1fT+Uzgw0l7d/d3c3bb7+Nx+Ohrq6OzZs3Yzab+x36cd555zFt2jQikQhqtRq/3y9Ikp999plQVL29vceVSVnrXq+XjRs3nvJGNGRKae7cucyZM0dkYRSl5HK5CIfDJJNJ3G436enppKWlcfHFF3PRRRfx+uuv09zczNKlS9m0aRPLly/vt5gVpaT0uRlqKAG/zZs3097ejtVqRaPR8OGHH4oWv8pDoARbL7/8ciZMmMDFF18sSms0Gs0pFTPKsjzgRbtarZby8nLa29tZt24dd955J3fccQddXV00NDTw3nvvnZJSSk9PFyllZawKgzorK4vx48cTi8XEuWPDoZQUK02hYUydOpXy8nKCwSCNjY1s3bpV9PlSOjMq8U+Ajo4Odu/eTSAQEOUqsVjspBvFQJzWe7awWCzcc8897N27lxUrVuDz+WhububLL78kLS2NaDQqLPXp06dz++23Cxd269ateDweANatW8e6detO+nsGg4F58+bR3NwsWr6cCgZNKSmtDIxGoyg61Wg0FBYWkkgkcLvdItIfjUbFMUrFxcVMmzaN6upqJkyYgMfjob6+nltvvfWY1lAikaC7u3vY/PScnBzmz5/P3/72Nzo6OggGg2RlZfHCCy/Q2trK888/z0UXXcQll1yC3W7HYrEwYcIELBYLkiTR0NBAbW3tCQ9aGGxotVpGjx5NPB7H5XKxZs0aVCoV69evp6mp6aR9pJUmfslkksbGRtHJsL29nV27dvHCCy9w+eWXc+ONN7J7925RdT+UMBgMzJkzh0QiwTvvvMPll19OUVERkiRhMpmYM2cO4XCYK6+8kpycHMxms+ggeeutt4oWv06nk82bN3PttdeSn5/PXXfdRU9PD06nc9jr+k4FyWQSq9XKOeecw+zZs5k9ezaZmZmEQiFx8ENXVxdlZWXiWVUC20qVxak+az6fjxdffPG0j10bNKWktMN1OBzk5eVhNpvFe6FQiJaWFtrb2+nu7iYWi4lm8nq9nu7ubhHsVFLtChlPOdpHp9PR09MzbJX0ymLOzs5m7NixOJ1OGhsbSSQSwiowGo1kZWVRUVHBrFmzyM/PF90ME4kEvb29NDU1sW/fvmGtc1N64Pj9fiKRCE6nk23btlFXV0dHR8dJFYjSb1yr1QpXXLHoent72b9/P3PnzmX06NHY7XbS09MFfULJ2gy2klKC0t3d3dTV1TFt2jRhDWk0GnHY5JEPj/IQjh49WrikSvazsrKSvLw8nn32Wbq7u/vx1EY6FHJzUVEREyZMwGw2EwwGqaysxGaz0dbWhsPhEM+sQnlQiqxPFfF4/IxO5Bk0pRQMBjl06BDXXXcd99xzjyi/+OSTT9i+fTuvvfaaMIuj0Si5ubmiE4DC/tZqtSxevJhIJCLo/itXrmTq1KlUV1dzxx138Pnnnw+WCCeEyWTimmuuobKykurqambMmMFjjz2GLMu43W4eeeQRZFnm2muvFT1pFApDb28vBw4c4P3332f79u3s3LlzWJWS0rlA4Su1tbXR29vLr371K0aNGnXCgxngcJO3Cy64gMmTJzNmzBgRsC8uLsbhcDB79mwsFgsqlYrHH39cuELbtm3jiSeeECe6DCYUKz0SidDU1ITL5aKvrw+z2Sz6S39dqVitVkKhEHv27BHcq1tuuYWFCxfi8XhwOp39Olx8EyBJEj6fj+3btyPLMk6nk+985zuUlJTwgx/8APi/GkYl9BCNRtm+fTu1tbVDongHTSkpsRadTifOkwoGg+zYsYNdu3Yd1fJVOXZGOUrJ7/fjdrtxuVz4/X78fj9dXV2iWb3SmH+4oNVqmTRpEmPHjsVms2G1WkWWzWQyUV5ejkqloqqqivz8fLHwI5EIBw8epKamhj179tDU1CR89eGCkirWaDSYTCYKCwspKSnBZrOd0uGikUiEjo4OQqFQv/mpr6/HYDBQUlIiHt6srCwikQjbtm0jEAgwbdo04HCsZjDT5eFwmPXr19PW1kZfXx/79u1j9erVmEwmdDodVqsVm81GeXm5yHAqR3pt374dtVotqumV+/X17qIjHUqtXlpaGueffz4lJSU4HA5qa2txuVwUFRVhNpvJzs7uR/mIx+PCqxmygR7vBchn+/rXf/1X2efzybFYTG5ubpYLCwvl/yV+9XsVFBTITqdTTiaTcjKZlHfv3i2/++678s033yzPmDFDzs/PlydMmCAvWbJEXrZsmfzYY4/JY8aMOenvn0i+s5GzoKBAbm5ulhOJxDFfsVhMvBKJhJxMJmVZlmW32y3/5Cc/kf/xH/9RVqlUZ31/B0POpUuXyrt27ZJXr14tv/baa3JmZuYJP69SqWSDwSA//vjj/eS899575aefflqOx+Pi77Isy21tbfL5558vL1q0SG5oaJDvv/9+2WKxyGq1+qzlPNk4lXsuSZL4t9FolGfMmCHff//9cjQaFfOVTCbFmlU+e+TrWOt4pM3lkS+HwyFv3bpV7ujoEGszEonI3/ve9+Tp06fLq1atknfv3n3UWm5vb5fnzZt3Ss/bQMh5RpZSWloa1113HT09PXz88cfH3N2Ki4u58sorGTduHE6nk4KCAsxmM8uWLeuXTj3ymvF4nN7eXmFdKfVIXV1d7N27F41GQ25uLg0NDezbt4/58+cjSRKvvvrqMa85mPD5fLzwwgtMmTKF66+/XlgCLS0thEIh7HY7fr+furo6ysrKKCkpYfXq1dTW1rJ58+Z+x9gMN0wmEwsWLBDlO2VlZTidTvLz88nOzuaBBx6gtbWVXbt2EYvFxHFaWq2WSy+9VJSOzJo1CzjsugcCASwWC36/nxUrVjB+/HjGjRvHqlWrOHDgAMXFxeJ0XZPJxKhRo2hsbBxUN/bI+32kJWAwGFi4cCETJ05EkiTRSbG5uZmmpiaCweBx50pxyUfKXJ4IytFkJpNJ1ItKksTVV1/NzJkzKS8vF4XTiUSCeDxOR0eHYG4PVTLmjJXSP/3TP1FXV3fco4CKi4u59dZbRdoxPT2drKwsfvzjH4vPKJOpVquJx+O0tLQIPz89PZ2cnBzGjRtHJBJh69atBINBYrEYe/bsYfPmzSxbtoxx48bx9ttvD7lS8vv9/P73v+cf/uEf+Na3viUWZ0tLCx6PB51Oh8vl4m9/+xsqlYrCwkJWr17Nhg0b2LZt24gy+9PS0gRx1WazcfDgQQ4dOkRlZSXFxcVUV1dTX1/PW2+9JciU3d3dmEwm7rvvPtGWRFHMSg+ljIwMuru7+fDDD1Gr1YwZM4YPP/yQbdu2cemll1JYWEhvby96vZ6SkhI6OjqGJbamFFArwe7u7m4OHDjApk2baGhoOCFVQzmocSTN5/EgSZJQSkdaJldeeWW/wluFC6fE3w4cOCDijEMyzpOwh4/5pk6no6qqikAgcNzoekZGBpWVlaJoz2KxkJeXx3PPPYdKpRLs3q+++oqf/OQnTJw4ke7ubvx+P21tbaxfv14EsZPJpCj6Uw4XyM3Nxe1209fXx5YtW46bgRusOqL09HSWLVtGdXU1V199teAh9fb2ik590WhUFGm6XC6effZZ0Wh/oGMnZyOn0v1TOdXXYrFgtVrFCbgWi4Wuri42btwo6qWU0qDRo0eLOJKilJRqeSWzGolEsNvt2Gw2Fi5cyJo1a8jMzMRgMIgYhs1mY+3atf2IsWci55nMpdFo5NJLL2XmzJn89Kc/5eWXX+bll18WpSPHq600mUxceeWVuN1uPvvsswGb08Fas7m5ubz11lsYDAYOHjxIZ2en4KJ5vV6RAVWUVSKREJUHdXV1A94B4XhynpGlFI1G+5V6GAwGUfGuVJV7PJ6jCFMOh4OGhgbUajX79u1j69atrFu3jvnz5wsypdLw7YsvvmD16tXH/P0ZM2ZQUVHB2rVraWpqOhMRzhpKC9W0tDRaWlqOIgwqvccNBgNut5uamhri8Tgmkwm/33/MFLhSCqEcg60Q1wYbsVisX0O1wsJCCgsLxULNyMjod9iDyWQCELVyisWrkA0V01+tVqNSqUT7D8WK9Hq9/boAKGnpoXSBrFarOKFZKYNSqVQ4nU5qa2vF/VCr1eTm5gp3R9kY4/E4ZrOZiRMn0tPTw4EDBwS1RXkOBmPzORskEgna29tRqVTU1dXR0tJCa2srdXV1+Hw+9Ho9yWSSUCgkaDfd3d1DTrkZkC4Bl156KXPmzKG+vl6Q745l8qpUKnJycoDDii0cDouCQOWGKBMeDAaPazYrXQiCweBJ+S2DtesoJ0NoNJp+p0Ac635arVYyMjJ48MEHcTgcXH311cdMsSufKSsro7q6mueee47nn3/+lMYzkHKq1WrhjipmvTIvFotFZBnz8vJYuXKlKERWzvL79NNP2bdvHy+//LIoXlXui8ItOxJKd1KF2X82cp6qjMuWLWPZsmUAuFwurrnmGnp7e7HZbPh8PrEZ5OXlsWrVKnJzc0kkEng8Hvr6+mhubkaWZebOnYtWqyUQCNDe3o7L5aK5uZnW1laWL19+Ri1YBmvNpqWlcf3114tNQnGz7XY7drudRYsW4fF4+OSTTwTt5pZbbulXJjWQGFBL6evw+XyizcWJdgelaf7XcboBNKULwXBCKYs5FSi9pGKx2Al7zyQSCVpaWoDDSk/phDDUOBGZ8cgHNhKJ8Omnn2K1WgkEApjNZiwWC7FYjPT0dHFYxNfxdff/RK1aBgudnZ3s3LkTlUolrIFj9RGPxWLs379fUBZ8Ph9+v1+QSjdv3izIsD09PfT09OByuejq6hr2spKvQzmMUjEASkpKGD9+PK2trfT09LB//368Xi8ul4uDBw+Kmrchx0ClHSVJGrQU6dm8Biu9ejqva6+9Vv7P//xP+YEHHpBvuukmOS0t7YT38UxSzsMl55Ep8uzsbLmiokJet26d3NTUJOfn5x/zO3a7XV6xYoX81FNPnTYtYqBkPPI+n2wMx6MDfP0aX39vpK5ZZXyPPPKIHIlE5IULF8pZWVmyRqMR4z+V+3K2rwGlBBwLI8l3HmnYv38/sizT1dV10qPGj0xVfxNwpNWnHFD42muvCTfoWAgEArz11lu43e5hk/V07vOJXMpv0lwpUMa8Zs0a4vE4e/bsIRAIkEgkxHvDKdegdJ4cSRgs/3ykISXnYfz/ICP8fcs5tB3BU0ghhRROgpRSSiGFFEYUTui+pZBCCikMNVKWUgoppDCikFJKKaSQwohCSimlkEIKIwoppZRCCimMKKSUUgoppDCikFJKKaSQwojC/wNrlsQtderYXQAAAABJRU5ErkJggg==\n"
-     },
-     "metadata": {
-      "needs_background": "light"
-     },
-     "output_type": "display_data"
-    }
-   ],
-   "execution_count": 22
-  },
-  {
-   "metadata": {
-    "ExecuteTime": {
-     "end_time": "2024-07-29T10:09:16.418453Z",
-     "start_time": "2024-07-29T10:09:16.228958Z"
-    }
-   },
-   "cell_type": "code",
-<<<<<<< HEAD
-   "source": [
-    "import einops as E\n",
-    "\n",
-    "samples = circuit.sample_forward(10)\n",
-    "\n",
-    "leaf_samples = samples[0]\n",
-    "mixture_samples = samples[1]\n",
-    "\n",
-    "generations = E.rearrange(leaf_samples[:, 0, :], \"n (h w) -> n h w\", h=28, w=28)\n",
-    "generations = generations.cpu().numpy()\n",
-    "\n",
-    "# plot here now\n",
-    "plt.figure(figsize=(5, 1))\n",
-    "for i in range(5):\n",
-    "    plt.subplot(1, 5, i + 1)\n",
-    "    plt.imshow(generations[i], cmap=\"gray\")\n",
-    "    plt.axis(\"off\")\n",
-    "plt.show()"
-   ],
-   "id": "5efe769dfc7de41a",
-   "outputs": [
-    {
-     "data": {
-      "text/plain": [
-       "<Figure size 360x72 with 5 Axes>"
-      ],
-      "image/png": "iVBORw0KGgoAAAANSUhEUgAAASUAAAA+CAYAAABtAQ2bAAAAOXRFWHRTb2Z0d2FyZQBNYXRwbG90bGliIHZlcnNpb24zLjcuMywgaHR0cHM6Ly9tYXRwbG90bGliLm9yZy/OQEPoAAAACXBIWXMAAAsTAAALEwEAmpwYAAAobElEQVR4nO2deXBc1ZX/P6939aZWt1pLt/bFlgy25TU2hrgwxW4bGBYHG4YllaIIw1CUIcmQVBIIA4RiGyA1IeBJCItrWAtDMBNibIIMNpaxLQtsyda+WVt3q6Xel/f7w793I+EFA1raoT9VKoy6W7pX771z7z3ne86RZFkmTZo0aVIF1XQPIE2aNGnGkjZKadKkSSnSRilNmjQpRdoopUmTJqVIG6U0adKkFGmjlCZNmpRCc7IXJUk67fUCsixLX/We9DxPH75qnt+FOcI/9zzTO6U0adKkFGmjlCZNmpQibZTSpEmTUqSNUpo0aVKKkzq6JwuVSoVWqyWZTCLLMna7HZ1OJ/4/mUwSjUaJRqOEw2ESicR0DHNSUKlU2Gw2tFotWq2WQCBAIBDAaDSiUqnw+Xwkk8npHmaa7xhqtZqcnBzUajUAIyMj+P1+srOz0Wg09Pf3H/c5VKlUZGdnE4/H8Xg8EzKWaTFKVquVqqoqQqEQ4XCYBx98kIULF+LxeAiHw/j9furr69m3bx9btmyhp6dnOoY5KdhsNu69914qKio488wz2bhxI6+88gqrVq3CarVy33334fV6p3uYab5jOJ1ONm3aRF5eHgBPPfUUv//973nyySepqKhg1apVHDly5JjPORwOnn32WZqbm/npT39KPB7n2yb5T6lR0mg0lJWVkZOTw6xZs4CjlrayshK3243ZbCYajRIMBmlsbGRwcJBYLIZWq6WyspJwOExLS8tUDvmEaDQaiouLsVgs5ObmIkn/iG6Gw2E++eQTIpHIcT9XUVFBRUUFbrebM888k97eXs444wzUarVYqdKkNjabDY1Gg8fjOe12tmazmaKiInQ6HQaDAbPZTF5eHsXFxdhsNoLBILNmzeKCCy6grKyMrKwsVKrje3rUajV5eXmEQiHy8/Px+Xz4/X7g6LPtcDiIxWL4fL5THt+UGiWz2cz1119PcXGxMET5+fliwpmZmQBIksTAwADvvfeeON7deuutdHZ28sgjj6TETWAymbjmmmuoqalh9erVqNVqJElClmW6uro4++yzj7vD02q1zJo1i4KCAgDOP/98zj33XCKRCJ2dnWi12qmeSpqviSRJzJo1C6vVyrZt2wiHw9M9pK9FUVERt9xyC/n5+eTl5VFdXU1WVhaSJOH3+2lubua8887juuuuY3h4mLa2thM+c5IkodfrycvLY/ny5ezZs4eGhgYAdDodCxYswO/38/HHH5/y+KbUKMXjcdra2hgaGmLPnj1cdNFFuFwuamtr8fv9rFixAp1ORzQa5eyzz+ZXv/oVyWQSg8HA/Pnzp3KoX0kymWR0dJRgMIhGo2FgYID+/n4cDgejo6PjtrCzZs2iuroajUaDVqvl97//PRrN0T+9LMvIskw8Hsfv9zMyMjJdU5pQrFYrP/zhD0kmkxw4cIDDhw+nzC53olB2y8PDw8c92qQaJpOJq666Cq1Wy7Zt21i+fDnl5eXU1dUhyzLLly+nq6uLP/7xjxgMBoxGI+FwGJ/Px+jo6Al/riRJ5Ofnc8UVV5CdnY3JZKKzs5NQKMThw4ePe2I4GVNqlBKJBG1tbcRiMTo6OigqKuLcc8/l448/pru7m6VLl6JWqwmHwyxbtozzzjuPeDxOMpkkHo/T19c3lcM9KclkkpGREYLBIJIkceTIEfbv309VVRXhcHjcylJdXc3ll1+O0WjE5/Pxs5/9jKGhIWGQTkeU3e2JVlCLxcKdd95JJBLhzTffJJFInFZGSTmOn+j6JJNJJEmisLCQjIyM08IoWSwWrr/+etra2vj5z3/OjBkzyMjIYNeuXXi9XhYvXkxXVxfPP/884XCYeDx+Sj9XkiRyc3OpqKjAYDAgyzKJRILu7m5aWlq+9slmyoxSSUkJNpsNnU5HdXU199xzD4FAgI0bN7J06VKsViu9vb0YjUZycnLQaDRIkkR/fz/RaBSXyyW+lwoox7eKigpUKhXbt2/nmWeewWw2k0wmxzmrE4kE8XicGTNmYLFYeOyxx+jo6GDXrl0cOHCAxsbGaZzJ18Nms+FwOLjxxhtxOp3cc889J4269Pb28tJLL9Hb2zuFozx1cnNz0el09PT0oNPpyMnJwWazYbFYiMfjhEIhvvjiC2KxmPiMLMscOHCA5uZmESlOdRYuXEhJSQk9PT04nU5efvllcnJycDqdrFmzhnA4THt7Oy0tLUiSdMrPWSwWo7GxkUQiwYwZM6ipqaGwsJDu7m4GBga+0fM6ZUZJ2Q4mk0ksFgvLli1j9+7dtLW1MWvWLBwOB0NDQ8RiMeGfgaMPdCwWQ5IkjEYjBQUFeL1e4UybLiRJIiMjQ/iQmpubaWhoQK1Wo9FoyM7OFruJrKwsDAYDdrsdh8PB/PnzsVqttLa24nQ68fl8BINBkskkVqv1GGf34OBgyvgtNBoNBoOB4uJi8vPzxTEUEI56m81Gfn4+siwTjUYJhULjHupUQqvVotPpkCQJlUqFXq8nIyODzMxMIpEIKpVq3INlsViwWCwMDQ0xMjKC3W7HZDIJf6hCIpE4YRh9qpEkCbPZjMlkoqurC0mSqKmpIRaLMTg4iF6vR6PR0NPTQyKRwG63ixOKx+MhEomg1+uFsdJqtWg0GgKBALIs09raKnxLOp0Ok8mESqX6xqcA6WQfnMikP41Gg06nw+VysWLFCn73u98Rj8cJh8M8/PDD9PT08MADDwhdhEIikRD6pWg0it/v59FHH+WJJ544pd87WcmNij5DrVajUqmEP6igoIDi4mKeeuopsrOzgaMGWfmKRCJ88MEHfPbZZ2zYsIFVq1axcuVK3n33Xfx+P3fccQdZWVnC4Z1MJrnhhhv48MMPp2Wex5u3Wq0WxnNwcFBsz10uFwUFBfziF7+gpqaGYDAobswnn3yS//7v//62v37CE3KVBTAejyNJkriearVaHK/H+kRuu+02fvSjH3Hbbbdx8OBBHn30UUpKSigtLR0Xoert7WX16tXf6Fg3GddSMTxarRa1Wo1er1d+F5IkkZeXx6uvvkosFuP999+nsLAQt9vN7bffzp49e5g3bx4mk4mMjAwqKiooLS3llVdeobm5WWwatFqtMOA+n49IJHJSo3yieU6pT0mn07Fo0SKqq6uRJAmdTodarSY7Oxu/389nn32G0+kkPz8fvV6PXq/HaDSi0WjE5GKxWEqsPslkkv7+/mO+n5eXR2lpKQUFBTgcjnGrhSRJxGIx9u3bx4EDBxgeHqa3t5fm5maKi4vJyMiguLgYrVaLx+MRxwiDwTCVUzspyWSSZDLJ0NAQgNhZZGdnM3PmTKqrq6msrCQrK4utW7cSi8XIzMxkYGBgmkd+fMbeS0rAQUHZRSk7QkX4qmhxlP93OBzk5OQQjUaJRCJYrVbxeqoQiURO6nBWfECZmZlUV1cLMa9KpSKZTBIMBjGZTBQWFlJWVsaMGTNwuVwMDQ1x+PDhU/Y/nQpTZpRMJhPFxcU8/PDD5OfnI0kSiUSCRCLBBRdcQEdHB7/85S/Jysrimmuuwe1243K5hBZIo9EwNDTEpk2bUtYHI0kS8+bNY+HChcKQKDIBhdHRUf7whz/Q3d2NLMu89dZb/OUvf+Gtt97iggsuQJIkOjo62Lx5M4sWLUq5qONY1Go1WVlZFBcXC2nD97//fVQqFd3d3fz85z8XsojT0aGfmZmJw+Hg4osvxmw2o9frUalUbN68mf7+frGLCofDBAIBenp66O3tZd68edM99K9NKBTi3Xffpaamhquuuoo9e/awa9cuhoeHicVi1NfXc+aZZ3LNNddw5plnUlVVxe7du4nH47S3t5+eRkkJLdbX13Pw4EGampqorKykvLycTz/9lPb2dsrKyjCbzYyMjCBJEhaLhf/93/+lu7tbHGfi8TjBYHCqhv21UKvVVFVVUVNTAxxdfdRqNfF4nGg0SiwWw+v1jlO9KqvzCy+8wP79+1m7di0ajYZ58+YJde3y5cvR6XT87W9/IxQKTdf0jsFgMHDuuecCsH37dvr6+ti9ezdXXnklRqOR6upqdDrdaRV1G0swGMRsNrN48WKcTid6vZ6dO3eyc+dOQqEQBoOBwsJCrFYr3d3dSJKEy+Xi1Vdf5dChQ4RCIdRqdUrs7L8KvV7PokWLqKysFNHkvXv3jvPdejwePvroI+x2u3Boezyece6WiWDKjFIkEmF4eJj6+nr8fj/vvvsuK1euJCMjgx07dtDR0cHChQvR6XSMjIwgyzJGo5FXXnmFbdu2iRvgvPPOSxmn71gUR+mMGTOYM2cO8XiceDyORqMhFosRDAYZHR3F6/WOC5Eqn9u4cSNbt27l3HPPpbCwkLlz56JWq0kmk5x11llkZWVRW1ubckZp+fLltLe389prr1FXV4fZbKampoa5c+dSVVVFPB6ntbX1tNwpKQ76BQsWUFhYiMFgYM+ePezfv59IJILD4aCgoEAYXrfbTW5uLq+99hpbt25Fr9efNkZJp9Mxb948Iert6+ujoaGB0dFRsdv3+Xx8/PHH4jl1uVx4vd7T1yjBP9Sfyo166NAhSkpKaGtrY2RkhFWrVtHa2sqvfvUrNm3ahNVqpb6+XjiVI5EIf/nLX76WZH2qUBKJ1Wq1iE4oGAwG1Go1b731Fp999tm4nd7atWtZs2YNv/71r+nr68Nut9Pb28v9999PVlYWWVlZ1NXV0dnZmVI7xMzMTDQaDU8//TTBYFDsYKPRKPfccw8Wi4Xm5uZjhKSnAyaTCbPZTHV1NaWlpWRkZIjXMjIycDgc3HTTTVRVVZGVlSX8Ztu2baOurk64F2Kx2Gkzd4/Hw/r161myZAnr16+npqaGf/3Xf+WDDz6go6ODzs5OZs6cyW233UYsFmPjxo289tprNDU1Tbjgd9KNktVqxWq1EovFMJvNjI6OEolEsNlsIuSo0+mEb2JgYIDm5uZxq4tilROJREoJKL+MLMsMDg7S29t7TOa0LMt0dHTQ09NDdnY2er2eoaEhnE4nVVVVmM1menp68Hg8HDlyhIaGBsxmMxaLhYaGBgYGBlIirG4wGMjIyBC6sbEaHsVHWFdXh0qlIjMzc0J9DVOFUsWiuLiYiooKgsGgELsmk0lyc3NZsGABs2bNEm4Jr9dLY2Mj27dvx+fziax7JeyeCigyFp1OJ/R0yWRSOOR37tyJwWAgFApht9s544wzaGhowOv1otPpsFgsFBQU0NDQQH19PfX19bS1tU38OCdbEnDnnXdy5513cujQIVpbW7n//vuZPXs2Tz/9NJ9++im7du3iiiuuoLS0FJ1Ox5YtW1izZs24I05OTg4bNmygqKiIrKwsHnvssWmXBJwIh8NBYWEhzz33HIcPH+buu+9GrVZjMBj4/ve/T1lZGeeffz51dXXceuutmEwmoXuJxWLk5ORQUlLCpZdeSm1tLR999JGIOJ5MGTtV8zz33HNZsWIFK1asQKVScfnllx93obDZbPz0pz+lu7ub3/3udxO2Y5iKGt2SJKHRaHjwwQeZPXs2f//734XYdeXKlaxcuZLy8nLgaDZ9Y2Mjn3zyCcFgUJTayc3NZdOmTRw4cIAf/vCHX8s4T9a1zMjI4KKLLqKmpoYbb7wRn8+Hz+fDbDbj9Xq5/vrrKS0t5aGHHiI/Px+Hw8G6devYunUr8XgcrVZLZmYmsVhMJM5/m6PplEsCVCoVBoOB7Oxs3G43w8PDBINBqqqqRIZ8SUkJPp+PvLw8LBYLhw8fPq7yV1GNKsm5qaLqPh5DQ0Mkk0k+/PBDurq66OrqEhotZVX54osvxL9HRkbGbX+PHDlCZmYmWq2WRCKRMkc2tVqN0WgEIBAIYLVaMZlMJ6xqIMsygUAgpXxgX4XRaMTlcuH3+xkdHRUBloaGBrq7u+no6ACgoKAAk8nEyMgITU1NHD58+Bh5iCzLhMNhtFot5eXl6PV6DAYDjY2NDA8PT8f00Ol01NTUMGfOHHJzc7FYLGRlZRGJRBgdHSWRSBCNRhkeHhbSB6vVit1up6+vj1AoNCXXc9KMksFgID8/H4vFIpy5drudX//610L9On/+fObPn8/IyAh9fX28++677Nu375hV1ev18pOf/ISamhp+8pOf0NnZOVnDnhC8Xi933323EN/FYjEhSgN47rnnTpr3lkgkUk4FbTQaKSsrw+v18sEHH7B69WpsNtsJF4hwOMzf/va308qn5HK5uPbaa9mzZw979uzhzTffBKCrq0vsdMxmM6WlpcRiMYaGhvj000+PWw0iFAqxadMmLBYL11xzDSUlJRQVFfEf//Ef1NXVTem8FMxmMzfddBO5ubkEg0EMBgNWq5Xt27fzxRdfEI/HRZkRo9GIJEnMmTMHjUbDm2++OWUL5KQZJcVR2NXVxZ/+9Cfi8Th6vZ5ly5aNk+SPFVHW19fT1NR0zE2s+CecTifFxcXHSPpTDWW8iURChFQlSeKcc87BbrfT0NCA3++nv7+foqIiioqKmDdvHllZWfj9fpxOJ0uXLhWfO3LkCKOjo/T29k5bJMdsNlNVVUVZWZkQh56MeDxOZ2dnShnWE6FWqykoKKCyspLq6mqKiorE8XR4eJjHHnvsmN2Nx+M5aRqJXq9nyZIlJBIJduzYQSwWE74bo9HIxRdfjMfjYdu2bVNqtCVJore3l82bNwuB8s6dOxkYGODCCy9ElmXeeOMNzjnnHJYtW8aiRYtwu9289957p79RMhqNVFZW0tnZyc6dO8WNvGrVqnFGRZZlIUrbv3+/2CKPZaxRKigowGq1TtawJwSVSiW2xWON0rJlyygvLxe1kxSjdM4554jzfFdXF3q9HpfLJX5WfX09vb2905pLZTKZmDFjhhBIyrIsBKDK/MY+XIpCeCxffk+qoNFoKC0tpbKykpkzZ+JyucjNzRV5jc8884wwSoqze2hoiL6+vhP6+XQ6Hd/73vfwer1s2bJlXNKu0WjkX/7lX2hpaeHDDz+c0r+JLMv09vby+uuvC7fC3r17kWWZe++9l7a2Nv7zP/8Tm83GvHnzWLBgAdXV1eOyCpSTz2Tdi5NmlBRNw9DQEENDQxw6dAiXy8W6devQaDSYzWb6+vro7++npKQEWZZFfaIvo0TdtmzZwnXXXTcpHv+JJJFI0Nvbi0ajwW63i7P4xo0bycvL4/LLL6etrY3PP/8cm81GYWEhr7zyCj6fj3379rFgwQIeeugh5syZg9vtpqioiKamJhoaGqYtI72np4eXXnoJlUpFfn4+GzZsYO/evXg8HgoKCjj//PPZs2cPe/fuPW5ZkwULFjB//nw2b95MV1fXtMzhRFitVm6//XbKysooKSlBr9cLg6RkzSt6I7/fT3d3N7W1tTQ1NVFcXIzJZDruPZlMJikqKuKOO+4QkS5Fu+RyuU5ao2gyiEajfPbZZ+Tk5PDAAw/w0ksv8fLLLwuf5mOPPUYoFBLJxF988QUFBQXHLCbr1q0TMpbdu3dP+DgnxShJkkQkEqGnp4fh4WH8fj9er1fI8sfmsSkefCUHTmkYEAwGRa0iQDzYqVoCYyyyLBMKhdDr9ZjNZjIyMsQxzO/3o9PphAMxOzsbp9NJU1MTra2t7NixQzwQNpuNsrIyurq6GB0dnZZSuWPDyNFoFJ/PR09PDzt27GD37t3IsozNZqOqqor+/n5aWlqEH7G3t1eEnK1WKzk5OSIRNFVQduBOp1PUu1LuuZaWFtra2kgkEiIP02AwiMoH4XBYJFp/GWWnqFTFUGQDsVhMFAgMBAJTOtd4PM6hQ4eAo4tEZmYmOp2O7OxskskkTU1Nwnfm8/loa2ujvb0dvV5PdnY24XAYj8dDdnY2VVVVItAx0dKHCZcESJKEyWQS0Qclwx/A7Xazfft2XC6XcPTKsoxWq0WWZVG9cd++fbzxxhu89dZbIjFQKZPwdZnOFsg6nY7MzExuueUWbr75Zm655RZqa2sxGAyUl5dz5ZVXsmTJEhYuXEg0GqWzs5OLLroIr9eLw+Fg/fr13HHHHXz66accOHCAu++++4S1iyYzjHzhhReKMPL27dupra1l69atDA4OUlJSQnFxMcuXLxf1mS+77DL0ej2rV6/G5/ORm5tLOBwmFAoJoeU3ZSIlASqVirvuuktUdRgeHh7nuFdU+T6fj9mzZ7N+/Xpmz54t9EkdHR2sXLmS7u7uY+akUqlwOp2iCkEymSSRSODz+YjH4zgcDuLx+HGbRExmZQur1YrRaMRut3PttdeyZs0atFotg4OD3HzzzXR2duLxeIS/yWAwkJeXx+OPP87Bgwe5/fbbx8lYsrKyhPThpptu+loF3aZUEqBsVU905hwdHaW9vZ3c3FyR3wVH6w6p1Wqi0ShLliwhFAphNBqJRCJs3bo1JdNLjodarcbtdqPT6USY2e12s3jxYuLxOB9//DEej4fh4WGam5uRZZk5c+Zgt9tRqVRil3n48GERjv5yespUoYSR586di9vtFonSOp0OlUrF7NmzKS4upri4GIfDQSAQwOfzEQqFiMfjmM1mZsyYIdplHTx4UPhnsrOzmT9/Ps3NzTQ3N0/53OBoF4/c3FwGBwePWekLCwux2+3Y7XaKi4txOp1YLBbRHkvR7BzPyCaTyZMKfaejakIymRSlbUdHRwmFQphMJrGLi0QiYi5KVQG/3y92WMqxe6yMJRaLceDAAVpbWydsnBNulGRZPqmXXimJ++yzz3LJJZdw6aWXiu97PB60Wi0LFy5k7ty5/Nu//ZuoCrhs2bLTptVSRkYGl156KUajkWg0SklJCWq1mvXr13PllVdyySWX0N/fzzvvvEM0GiWRSLBhwwYhyFP45JNPCIfD6HQ6gsHgtESyzGYzN954I263G4CamhrKysrYsmULfX193HjjjZSWlooyFv39/dx///3s3LkTr9dLdXU1V199NU6nUwgqP/30U+CoJOT111/ngQce4MEHH5zyucE/Kml+ucyIJElccsklzJgxA5/PJ7qXKO87nUsZK/Xgjxw5wuHDh3n//fdpbGyko6PjuM+u1+vlrrvuEpuNsQwNDXHTTTdN6N9jSnPf/H4/TzzxBLIs09bWNi6HTaVSYTabicVidHV1sWvXLurq6lCr1ccIDFMdrVZLRUUFJpOJ4eFhLBYLcNRYmc1mJEkiGo3S19dHYWEhRUVFWCwWrFYr69evx+/3k0gkaG5upqmpifnz52M2m6elPk8ymWRwcBCj0YjZbKalpYWDBw9itVopKCjgjTfeoKqqissvv5x4PE5GRsa4xOP+/n42bdrE8uXLWbZsGddffz0rVqygtraWqqoqIQdRMJlMXHnllQwNDfHuu+9O6oOvlI6x2+3H+HckSaK6upozzjiD//mf/8FsNmO323E6neM+fzphNptZt24dPp+Pv/71rzQ0NLBhwwYOHz6Mx+M54aJnMpm4+uqrGRoa4u233z5m3hO9g59SozQyMsJTTz2F2WympKQEv98vHKFKqRKv10tnZyfvvPMOf/zjH6dyeF/JqYZCNRoN5eXlIsJosViQZVn02VKM0sDAAGeccQY1NTUiR/COO+4QNb0fe+wxtmzZwllnnSX8E1NNIpFgcHAQs9mMTqejtbWVjz76CIvFgtvt5o033mDu3LmcddZZGI1GtFotwWBQVHpQdoRut5sVK1awbt06kbjsdrvHlT6Gow/Atddey6FDh9i8efOkG6V33nnnuK9JksTMmTM544wzaGlpQavVUlBQQFlZmfjsl99/vO8BolDadBsxs9nMzTffTFtbG3V1dRw8eJAdO3Z85eeMRiM/+MEPaGpq4p133jlmHmPvy4mY55R3yNVoNOTl5XHhhRcSDod59dVXWb58ufAtabVabDZbSlVbVLjqqqu4/PLLefjhh9m3b98J36c0z8zJySEcDtPY2Mgf/vAHKioqiEQi41akOXPmsHbtWvLy8hgZGeHFF18kOzubVatWEYvF8Pv9ou6UTqebimmOQ2kj5Ha7RTTRZrOxe/duOjs78Xq9IoG4rq6OPXv28L3vfY+zzz6b//qv/xI6LSXheseOHQwPD3PNNdcc1yfj8/n4xS9+QSAQmFQfmt1uJysri97e3hO6GwYHB+np6aGvrw+fz8eRI0fIysri7LPPHneUKSoq4pJLLqGurk6otQ0GA0uXLqWqqopVq1bxwgsvsHHjxkmbz6ng8Xi44447CIVC9PT0nLI7QImMH6/SanZ2No8//rjYQb7wwgu89NJL32qcE2KUTCaTcJglEolxPckDgQCjo6PE43FUKhVut5uysjKqqqrEKqyER30+H4FAAI/Hk1I5U1qtFrPZTHl5OYsWLaKgoID29naGh4dFjWNldVBC/Urn0aysLHbv3k19fT1msxmtVktubi5arZZ4PI7b7aa4uBifz0d/fz+7du3C5XIxf/58vF6vKA43ndn2ikbH4/GIqJKyK0omk8RiMSKRCIODg7S2tnLttdficrlERxCj0SgcxIoIVKnO2NHRMa6QWDQanRTty5dRGiCc6EisiAyVfD+VSkU4HBYhfa/Xy8DAAIlEAqPRSG5uLiaTSXxekiQyMzPJzc2lurqanJycSZ/TVxGNRk9pZ/RlxjrIv4xGo2HGjBnk5eUhSZKoS/9tmBBJwHXXXSfEVN3d3bz99tti5/Piiy+yceNGWltbMZvNvPPOOxQUFIhOILIsc/DgQVFBQGmDPFE6jokIr86cOZObb75ZdGuIxWJ4PB6eeOIJAoGAiBDGYjFRi8ZqteJ0OpkzZw5/+tOfePHFF/n3f/93Zs+ejdlsFp1I8/LycDqd/PKXv2Tnzp309fWJ7hOKL01pJDC2SP9kzPN4OBwOHnnkEUKhEO+//z5XXHEFl112GcFgkJ6eHm644QYqKyt5/PHHxTHcarUyPDwsqiCsWrUKh8OBzWbj73//Oy0tLWzZsoVQKIQsy4yMjJyykHCiJAFKc4CxVUC/jM1mw2azcfHFF1NdXc3q1atFWdzf/OY3fPzxx+zatYtEIoHJZCIcDos62JIkYTAYRHePr+MXnU4Zy/FQ6pmNLcUz9rWcnBxh3CdinhOyU7Lb7aINdyKRwOFw4HQ6RdhUScbNysrC5XKRk5Mz7uFStBP9/f0pWWBe6aSiRGpMJpOouKfRaLDZbKKWcTAYJBAI4HK5RKsZt9vNggULCIfD9Pb2UlNTIwrLt7a2sn//fg4ePEhXVxeRSARZlsftHo6nZZlKlCBEeXm5qOigOO+VioxKFQfF3xaJRKipqcFut1NVVSUiV0o32Z6enmndDR8vkvRlfD4fKpWKWbNmiVbrnZ2d4noptakTicQxuXFarZY5c+YQCAREG+vTlRM1yVBem+hGnBNilBwOB5WVlSxatAin00kgEBA9sRSnrZLoqAglx6IUOVPqcKcaPp+PXbt28YMf/IDLLrsMSZLo7u4W6uTKykqam5sZHh6mtraW/v5+Vq9eLbayl156KRdddBFPPfUUu3fvxmazMTo6yt69e9m6dSsffvjhtGiQTgW1Wk1+fj7l5eWsXbsW+IeTV6/Xs3TpUjo7O3nooYdob28X6RYFBQXU1tbicrnG9fA7cuQI9fX1p0UDRzgaMV29erVIt9i2bRt//vOf2bdv30mbcGZlZfHggw/S1NTEj3/845S9vqnIhDm6JUli+fLlzJ07l5ycHOGoXrx4MRqNBqPRKHYYkUgEk8kkjkOpTjAYpKWlhQMHDlBfXy8iMMprzc3NFBQUsGTJEhYsWEBRUZHwRUiSJNJslDbGzz77LKFQSDzEqXzDKnl8NpuN0tLSca9Fo1Hq6uro6urC4/GME3gmEgkkSaK5uZmNGzeKrHOlOmWqI0kS69atY+bMmfzf//0fkUiEgYEB9u7dS0tLy1dmzI+OjvL888+LipWnMzqdjvnz5zM6Ojolu74JMUqKelspt6FchEQiwcKFC1m8eDGRSIRQKMTBgwfRaDTk5OQI7Y3SbilVCYVCtLW1cfDgQfbu3TvOmae8tnjxYq666irOOuusY5yaPp+Pjo4Ojhw5QltbG3/9619Pi5Ie8I/djdPpHNfLLJlMEolEqKurO6motbm5mQceeICf/exnLFq0KCVC46eCSqVi7dq1LFiwgB//+Mc0NjZ+rQcyEAjw/PPPT+IIpw6lDEtfXx+ff/75pF+/CTFKL774Ip988glw9GI6HA7RYVRxjKrVaoLBIPfdd5+o+au0uIajPgilwWGqoWSJd3Z28sknnzBv3rxjyqfs3buXSCRCSUkJeXl5orjb6Ogob7/9Ni+//LKINJ1udauV1umBQEB0Wm1oaKCxsfGkxzBZlsnIyKC0tJT33nuPXbt2cfXVV3PZZZdx6623pkzt6pMRjUY5cODAcUvqfFfQarXMmjULk8k0JeVnJsQojc1dUkRxGRkZWCwWFi5cyNDQEAaDgUAgwL59+06bdJGxKC1m2tvbaW9vx+FwAIjkRoPBgN/vp7e3l97eXpxOJ6FQiNbWVhobG/niiy9EPtjpsFNQUMLB/f39tLe3YzAY0Gq1NDY20tjYeMIdXyKRoKenh6GhIbRaLR0dHdTX17N27VoKCwtPKARValHF4/EpLRurUqnQ6/XiuioLZiQSOWE4/Kt+npLLKUnStFQFOB4ajUZ03DEYDOj1elG9QEm3GetOSCaTYgGeKjfDhFcJUKr4zZ8/n7vuukt0PVixYgUajYYf/ehHU7pCTlR4VdktKbWgdDodkiSxdOlSHnnkEfGQ3XnnnbS2torM6ZtvvlmkJxw6dAiv14vf759wwzRZYWRFaa/RaNDr9cJpreinTjQXRc+kRKaUxgcOhwONRsPAwMBxb3K73c4DDzxAe3s7v/3tb495z2Q0DlA0Reeccw5PPvmk2L37/X46Ozu5/vrrv3ZU2OFw8Nvf/laUa/nzn/98yqLCybqWarWawsJCcnNzmTt3Lueccw5Llizhrrvuorm5maeffhqLxTJuMfB6vfT19fHoo48yMDAwLir8bZmyKgFKLaGhoSE+//xz8WU0GkVNntMRpZNtPB4nHA6LldDr9bJ//35mzJhBWVkZ5eXlxONxPvroIxobG+nt7SUvL4+KigpycnLw+/0p1+n2ZHxZnnCqnChL/quO6Eob6CNHjkzpjlIpI7J//37R3AIQaUHf5Oe1tbXh9/vRarUnjdRNJZFIhEAgwMDAgNAO+nw+sWBkZ2fjcDiEtCUzMxOj0Yjf759Qg3RSxtY1+vIXIH+bL5VKJf9/iy5LkiT+PZVfJ5vfRMxTkiRZpVLJ9913n5xMJmWfzyfv3btXdrvdYr5r1qyRX3/9dbmnp0dua2uTXS7XaTfPqfw62b0y2XNUqVTyvffeKycSCTkej3+r66XcG2Ofg1S5lsrfWKVSyYCcn58v79q1Sx4YGJATiYR84MAB+e2335b7+vrkjo6OKb1nJzX3bezWW3F6nnfeeajV6nGV7U5nlD/kli1bRD+s4eFhkYIC0NDQgCzL1NbWCgXzPyM1NTXMmzeP3NxcIpEIzz333Dea63T63JLJJB988IEIRvj9/m98vVK5vIkyLuW/IyMjPPPMM9hsNjIyMhgcHMTr9bJt2zYSicSU3rOT3oxyLHa7nd/85jdotVra29v58MMPqa2tnchfcQypJtmfLFJhnjfddBM33HADs2bNIhAITEoNrMnwKaUaqXAtp4ITzXNKjZLSmE+tVhMKhfB4PONqKk0G3/ULPJbJnqfb7Ra9/hKJBDt37hS5YBNF2igd5Z95nlNqlKaD7/oFHst3YZ7fhTnCP/c8T2qU0qRJk2aqmfr6qmnSpElzEtJGKU2aNClF2iilSZMmpUgbpTRp0qQUaaOUJk2alCJtlNKkSZNS/D+dbq2K94Q3swAAAABJRU5ErkJggg==\n"
-     },
-     "metadata": {
-      "needs_background": "light"
-     },
-     "output_type": "display_data"
-    }
-   ],
-   "execution_count": 23
-  },
-  {
-=======
-   "execution_count": null,
-   "id": "e79e35d1-b4bb-4741-8e32-b5e41fa56c28",
->>>>>>> 9cd56764
-   "metadata": {},
-   "cell_type": "markdown",
-   "source": "For future use, you can also evaluate the \"extended\" log likelihood of the circuit, which includes the log likelihood of the mixture components.",
-   "id": "f32a1be60248cfd8"
-  },
-  {
-   "metadata": {
-    "ExecuteTime": {
-     "end_time": "2024-07-29T10:09:16.436809Z",
-     "start_time": "2024-07-29T10:09:16.419558Z"
-    }
-   },
-   "cell_type": "code",
-   "source": [
-    "log_p = circuit(leaf_samples)\n",
-    "joint_log_p = circuit.extended_forward(leaf_samples, mixture_samples)\n",
-    "\n",
-    "print(f\"Log probability: {log_p.shape}\")\n",
-    "print(f\"Joint log probability: {joint_log_p.shape}\")"
-   ],
-   "id": "52ddba06bd6870ca",
+   "id": "50efae6b",
+   "metadata": {},
+   "source": [
+    "We then evaluate our model on test data by computing the average log-likelihood and bits per dimension."
+   ]
+  },
+  {
+   "cell_type": "code",
+   "execution_count": 21,
+   "id": "4e66bd8b",
+   "metadata": {},
    "outputs": [
     {
      "name": "stdout",
      "output_type": "stream",
      "text": [
-      "Log probability: torch.Size([10, 1, 1])\n",
-      "Joint log probability: torch.Size([10, 1, 1])\n"
+      "Average test LL: -1024.788\n",
+      "Bits per dimension: 1.886\n"
      ]
     }
    ],
-   "execution_count": 24
+   "source": [
+    "circuit.eval()\n",
+    "pf_circuit.eval()\n",
+    "\n",
+    "with torch.no_grad():\n",
+    "    test_lls = 0.0\n",
+    "    log_pf = pf_circuit()  # Compute the log partition function of the circuit (just once as we are evaluating)\n",
+    "    for batch, _ in test_dataloader:\n",
+    "        batch = batch.to(device).unsqueeze(dim=1)   # Add a channel dimension\n",
+    "        log_output = circuit(batch)                 # Compute the log output of the circuit\n",
+    "        lls = log_output - log_pf                   # Compute the log-likelihood\n",
+    "        test_lls += lls.sum().item()\n",
+    "    average_ll = test_lls / len(data_test)\n",
+    "    bpd = -average_ll / (num_variables * np.log(2.0))\n",
+    "    print(f\"Average test LL: {average_ll:.3f}\")\n",
+    "    print(f\"Bits per dimension: {bpd:.3f}\")"
+   ]
+  },
+  {
+   "cell_type": "markdown",
+   "id": "e4b59062-a699-4785-a532-f00b03c55d13",
+   "metadata": {},
+   "source": [
+    "# Bonus: Optimize your Circuit"
+   ]
+  },
+  {
+   "cell_type": "markdown",
+   "id": "b018dd37-7be3-4e90-b912-77a68e873279",
+   "metadata": {},
+   "source": [
+    "The circuit that we learned above contains expensive kronecker product layers that can be optimized by fusing them with the dense layers.\n",
+    "In the following, we compile the circuit by activating the optimize flag of the compiler.\n",
+    "Depending on the layers being used, this will sometimes yield a different torch circuit that is more time and memory efficient."
+   ]
+  },
+  {
+   "cell_type": "code",
+   "execution_count": 22,
+   "id": "9b8eb811-f125-4787-b6cb-acfa2a084814",
+   "metadata": {},
+   "outputs": [],
+   "source": [
+    "import torch\n",
+    "device = torch.device('cuda')  # The device to use\n",
+    "torch.manual_seed(42)\n",
+    "torch.cuda.manual_seed(42)"
+   ]
+  },
+  {
+   "cell_type": "code",
+   "execution_count": 23,
+   "id": "3d0b558b-dc64-4dd8-ab4b-f898a92110f3",
+   "metadata": {},
+   "outputs": [
+    {
+     "name": "stdout",
+     "output_type": "stream",
+     "text": [
+      "CPU times: user 3.58 s, sys: 432 ms, total: 4.01 s\n",
+      "Wall time: 3.97 s\n"
+     ]
+    }
+   ],
+   "source": [
+    "%%time\n",
+    "ctx = PipelineContext(\n",
+    "    backend='torch',   # Choose the torch compilation backend\n",
+    "    fold=True,         # Fold the circuit, this is a backend-specific compilation flag\n",
+    "    optimize=True,     # Activate the optimizations provided by the torch compilation backend\n",
+    "    semiring='lse-sum' # Use the (R, +, *) semiring, where + is the log-sum-exp and * is the sum\n",
+    ")\n",
+    "circuit = ctx.compile(symbolic_circuit)\n",
+    "pf_circuit = ctx.integrate(circuit)  # The circuit computing the partition function will also be optimized"
+   ]
+  },
+  {
+   "cell_type": "markdown",
+   "id": "f03fc5a4-3a3d-4a6a-9be4-7eaf86d4b499",
+   "metadata": {},
+   "source": [
+    "The compilation step now took a few more seconds than before, in order to apply the optimizations. Note that the optimized circuit will now have the Tucker layer, which is a fused layer combining the kronecker and dense layers that is much more efficient."
+   ]
+  },
+  {
+   "cell_type": "code",
+   "execution_count": 24,
+   "id": "d171797c-a275-4166-b122-e658de04358e",
+   "metadata": {
+    "scrolled": true
+   },
+   "outputs": [
+    {
+     "name": "stdout",
+     "output_type": "stream",
+     "text": [
+      "TorchCircuit(\n",
+      "  (_nodes): ModuleList(\n",
+      "    (0): TorchCategoricalLayer(\n",
+      "      (probs): TorchParameter(\n",
+      "        (_nodes): ModuleList(\n",
+      "          (0): TorchTensorParameter()\n",
+      "          (1): TorchSoftmaxParameter()\n",
+      "        )\n",
+      "      )\n",
+      "    )\n",
+      "    (1): TorchDenseLayer(\n",
+      "      (weight): TorchParameter(\n",
+      "        (_nodes): ModuleList(\n",
+      "          (0): TorchTensorParameter()\n",
+      "          (1): TorchExpParameter()\n",
+      "        )\n",
+      "      )\n",
+      "    )\n",
+      "    (2-3): 2 x TorchTuckerLayer(\n",
+      "      (weight): TorchParameter(\n",
+      "        (_nodes): ModuleList(\n",
+      "          (0): TorchTensorParameter()\n",
+      "          (1): TorchExpParameter()\n",
+      "        )\n",
+      "      )\n",
+      "    )\n",
+      "    (4): TorchMixingLayer(\n",
+      "      (weight): TorchParameter(\n",
+      "        (_nodes): ModuleList(\n",
+      "          (0): TorchTensorParameter()\n",
+      "          (1): TorchExpParameter()\n",
+      "        )\n",
+      "      )\n",
+      "    )\n",
+      "    (5-6): 2 x TorchTuckerLayer(\n",
+      "      (weight): TorchParameter(\n",
+      "        (_nodes): ModuleList(\n",
+      "          (0): TorchTensorParameter()\n",
+      "          (1): TorchExpParameter()\n",
+      "        )\n",
+      "      )\n",
+      "    )\n",
+      "    (7): TorchMixingLayer(\n",
+      "      (weight): TorchParameter(\n",
+      "        (_nodes): ModuleList(\n",
+      "          (0): TorchTensorParameter()\n",
+      "          (1): TorchExpParameter()\n",
+      "        )\n",
+      "      )\n",
+      "    )\n",
+      "    (8-9): 2 x TorchTuckerLayer(\n",
+      "      (weight): TorchParameter(\n",
+      "        (_nodes): ModuleList(\n",
+      "          (0): TorchTensorParameter()\n",
+      "          (1): TorchExpParameter()\n",
+      "        )\n",
+      "      )\n",
+      "    )\n",
+      "    (10): TorchMixingLayer(\n",
+      "      (weight): TorchParameter(\n",
+      "        (_nodes): ModuleList(\n",
+      "          (0): TorchTensorParameter()\n",
+      "          (1): TorchExpParameter()\n",
+      "        )\n",
+      "      )\n",
+      "    )\n",
+      "    (11-12): 2 x TorchTuckerLayer(\n",
+      "      (weight): TorchParameter(\n",
+      "        (_nodes): ModuleList(\n",
+      "          (0): TorchTensorParameter()\n",
+      "          (1): TorchExpParameter()\n",
+      "        )\n",
+      "      )\n",
+      "    )\n",
+      "    (13): TorchMixingLayer(\n",
+      "      (weight): TorchParameter(\n",
+      "        (_nodes): ModuleList(\n",
+      "          (0): TorchTensorParameter()\n",
+      "          (1): TorchExpParameter()\n",
+      "        )\n",
+      "      )\n",
+      "    )\n",
+      "    (14-15): 2 x TorchTuckerLayer(\n",
+      "      (weight): TorchParameter(\n",
+      "        (_nodes): ModuleList(\n",
+      "          (0): TorchTensorParameter()\n",
+      "          (1): TorchExpParameter()\n",
+      "        )\n",
+      "      )\n",
+      "    )\n",
+      "    (16): TorchMixingLayer(\n",
+      "      (weight): TorchParameter(\n",
+      "        (_nodes): ModuleList(\n",
+      "          (0): TorchTensorParameter()\n",
+      "          (1): TorchExpParameter()\n",
+      "        )\n",
+      "      )\n",
+      "    )\n",
+      "  )\n",
+      ")\n"
+     ]
+    }
+   ],
+   "source": [
+    "print(circuit)"
+   ]
+  },
+  {
+   "cell_type": "markdown",
+   "id": "58e5f7cd-9438-45e4-b14f-c1467f78c63f",
+   "metadata": {},
+   "source": [
+    "We learn again the parameters of the circuit using the same code above."
+   ]
+  },
+  {
+   "cell_type": "code",
+   "execution_count": 25,
+   "id": "377f5c23-ea27-496f-a0a9-72b1905e56c3",
+   "metadata": {},
+   "outputs": [],
+   "source": [
+    "from torch import optim\n",
+    "from torch.utils.data import DataLoader\n",
+    "train_dataloader = DataLoader(data_train, shuffle=True, batch_size=256, drop_last=True, num_workers=4)\n",
+    "test_dataloader = DataLoader(data_test, shuffle=False, batch_size=256, num_workers=4)\n",
+    "optimizer = optim.SGD(circuit.parameters(), lr=0.1, momentum=0.95)"
+   ]
+  },
+  {
+   "cell_type": "code",
+   "execution_count": 26,
+   "id": "825e4a75-4e08-4a6a-a38b-3836f82bf8da",
+   "metadata": {},
+   "outputs": [],
+   "source": [
+    "# Move circuits to device\n",
+    "circuit = circuit.to(device)\n",
+    "pf_circuit = pf_circuit.to(device)"
+   ]
+  },
+  {
+   "cell_type": "code",
+   "execution_count": 27,
+   "id": "8c596bfe-e4c3-41b5-9428-b70616e1595b",
+   "metadata": {},
+   "outputs": [
+    {
+     "name": "stdout",
+     "output_type": "stream",
+     "text": [
+      "Step 100: Average NLL: 3757.552\n",
+      "Step 200: Average NLL: 2248.403\n",
+      "Step 300: Average NLL: 1411.969\n",
+      "Step 400: Average NLL: 1165.565\n",
+      "Step 500: Average NLL: 1084.838\n",
+      "Step 600: Average NLL: 1049.757\n",
+      "Step 700: Average NLL: 1031.604\n",
+      "Training time: 166.5 seconds\n"
+     ]
+    }
+   ],
+   "source": [
+    "start_time = time.perf_counter()\n",
+    "num_epochs = 3\n",
+    "step_idx = 0\n",
+    "running_loss = 0.0\n",
+    "for epoch_idx in range(num_epochs):\n",
+    "    for i, (batch, _) in enumerate(train_dataloader):\n",
+    "        batch = batch.to(device).unsqueeze(dim=1)   # Add a channel dimension\n",
+    "        log_output = circuit(batch)                 # Compute the log output of the circuit\n",
+    "        log_pf = pf_circuit()                       # Compute the log partition function of the circuit\n",
+    "        lls = log_output - log_pf                   # Compute the log-likelihood\n",
+    "        loss = -torch.mean(lls)   # The loss is the negative average log-likelihood\n",
+    "        loss.backward()\n",
+    "        optimizer.step()\n",
+    "        optimizer.zero_grad()\n",
+    "        running_loss += loss.detach() * len(batch)\n",
+    "        step_idx += 1\n",
+    "        if step_idx % 100 == 0:\n",
+    "            print(f\"Step {step_idx}: Average NLL: {running_loss / (100 * len(batch)):.3f}\")\n",
+    "            running_loss = 0.0\n",
+    "end_time = time.perf_counter()\n",
+    "print(f\"Training time: {end_time - start_time:.1f} seconds\")"
+   ]
+  },
+  {
+   "cell_type": "markdown",
+   "id": "550a89d8-26a9-4ccd-afac-23dd15e4e057",
+   "metadata": {},
+   "source": [
+    "Note that we obtained a ~1.7x speed up at training time, and the same loss value."
+   ]
+  },
+  {
+   "cell_type": "code",
+   "execution_count": null,
+   "id": "e79e35d1-b4bb-4741-8e32-b5e41fa56c28",
+   "metadata": {},
+   "outputs": [],
+   "source": []
   }
  ],
  "metadata": {
